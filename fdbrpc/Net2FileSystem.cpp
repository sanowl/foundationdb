/*
 * Net2FileSystem.cpp
 *
 * This source file is part of the FoundationDB open source project
 *
 * Copyright 2013-2018 Apple Inc. and the FoundationDB project authors
 *
 * Licensed under the Apache License, Version 2.0 (the "License");
 * you may not use this file except in compliance with the License.
 * You may obtain a copy of the License at
 *
 *     http://www.apache.org/licenses/LICENSE-2.0
 *
 * Unless required by applicable law or agreed to in writing, software
 * distributed under the License is distributed on an "AS IS" BASIS,
 * WITHOUT WARRANTIES OR CONDITIONS OF ANY KIND, either express or implied.
 * See the License for the specific language governing permissions and
 * limitations under the License.
 */

#include "fdbrpc/Net2FileSystem.h"

// Define boost::asio::io_service
#include <algorithm>
#define BOOST_SYSTEM_NO_LIB
#define BOOST_DATE_TIME_NO_LIB
#define BOOST_REGEX_NO_LIB
#include <boost/asio.hpp>
#include <boost/bind.hpp>

#define FILESYSTEM_IMPL 1

#include "fdbrpc/AsyncFileCached.actor.h"
#include "fdbrpc/AsyncFileChaos.actor.h"
#include "fdbrpc/AsyncFileEIO.actor.h"
#include "fdbrpc/AsyncFileEncrypted.h"
#include "fdbrpc/AsyncFileWinASIO.actor.h"
#include "fdbrpc/AsyncFileKAIO.actor.h"
#include "flow/AsioReactor.h"
#include "flow/Platform.h"
#include "fdbrpc/AsyncFileWriteChecker.h"

// Opens a file for asynchronous I/O
Future<Reference<class IAsyncFile>> Net2FileSystem::open(const std::string& filename, int64_t flags, int64_t mode) {
#ifdef __linux__
	if (checkFileSystem) {
		dev_t fileDeviceId = getDeviceId(filename);
		if (fileDeviceId != this->fileSystemDeviceId) {
			TraceEvent(SevError, "DeviceIdMismatched")
			    .detail("FileSystemDeviceId", this->fileSystemDeviceId)
			    .detail("FileDeviceId", fileDeviceId);
			throw io_error();
		}
	}
#endif

	if ((flags & IAsyncFile::OPEN_EXCLUSIVE))
		ASSERT(flags & IAsyncFile::OPEN_CREATE);
	if (!(flags & IAsyncFile::OPEN_UNCACHED))
		return AsyncFileCached::open(filename, flags, mode);

	Future<Reference<IAsyncFile>> f;
#ifdef __linux__
	// In the vast majority of cases, we wish to use Kernel AIO. However, some systems
	// don’t properly support kernel async I/O without O_DIRECT or AIO at all. In such
	// cases, DISABLE_POSIX_KERNEL_AIO knob can be enabled to fallback to EIO instead
	// of Kernel AIO. And EIO_USE_ODIRECT can be used to turn on or off O_DIRECT within
	// EIO.
	if ((flags & IAsyncFile::OPEN_UNBUFFERED) && !(flags & IAsyncFile::OPEN_NO_AIO) &&
	    !FLOW_KNOBS->DISABLE_POSIX_KERNEL_AIO)
		f = AsyncFileKAIO::open(filename, flags, mode, nullptr);
	else
#endif
		f = Net2AsyncFile::open(
		    filename,
		    flags,
		    mode,
		    static_cast<boost::asio::io_service*>((void*)g_network->global(INetwork::enASIOService)));
	if (FLOW_KNOBS->PAGE_WRITE_CHECKSUM_HISTORY > 0)
		f = map(f, [=](Reference<IAsyncFile> r) { return Reference<IAsyncFile>(new AsyncFileWriteChecker(r)); });
<<<<<<< HEAD
	if (FLOW_KNOBS->ENABLE_CHAOS_FEATURES)
		f = map(f, [=](Reference<IAsyncFile> r) { return Reference<IAsyncFile>(new AsyncFileChaos(r)); });
=======
#if ENCRYPTION_ENABLED
	if (flags & IAsyncFile::OPEN_ENCRYPTED)
		f = map(f, [flags](Reference<IAsyncFile> r) {
			auto mode = flags & IAsyncFile::OPEN_READWRITE ? AsyncFileEncrypted::Mode::APPEND_ONLY
			                                               : AsyncFileEncrypted::Mode::READ_ONLY;
			return Reference<IAsyncFile>(new AsyncFileEncrypted(r, mode));
		});
#endif // ENCRYPTION_ENABLED
>>>>>>> dc5c2f54
	return f;
}

// Deletes the given file.  If mustBeDurable, returns only when the file is guaranteed to be deleted even after a power
// failure.
Future<Void> Net2FileSystem::deleteFile(const std::string& filename, bool mustBeDurable) {
	return Net2AsyncFile::deleteFile(filename, mustBeDurable);
}

Future<std::time_t> Net2FileSystem::lastWriteTime(const std::string& filename) {
	return Net2AsyncFile::lastWriteTime(filename);
}

void Net2FileSystem::newFileSystem(double ioTimeout, const std::string& fileSystemPath) {
	g_network->setGlobal(INetwork::enFileSystem, (flowGlobalType) new Net2FileSystem(ioTimeout, fileSystemPath));
}

Net2FileSystem::Net2FileSystem(double ioTimeout, const std::string& fileSystemPath) {
	Net2AsyncFile::init();
#ifdef __linux__
	if (!FLOW_KNOBS->DISABLE_POSIX_KERNEL_AIO)
		AsyncFileKAIO::init(Reference<IEventFD>(N2::ASIOReactor::getEventFD()), ioTimeout);

	if (fileSystemPath.empty()) {
		checkFileSystem = false;
	} else {
		checkFileSystem = true;

		try {
			this->fileSystemDeviceId = getDeviceId(fileSystemPath);
			if (fileSystemPath != "/") {
				dev_t fileSystemParentDeviceId = getDeviceId(parentDirectory(fileSystemPath));
				if (this->fileSystemDeviceId == fileSystemParentDeviceId) {
					criticalError(FDB_EXIT_ERROR,
					              "FileSystemError",
					              format("`%s' is not a mount point", fileSystemPath.c_str()).c_str());
				}
			}
		} catch (Error&) {
			criticalError(FDB_EXIT_ERROR,
			              "FileSystemError",
			              format("Could not get device id from `%s'", fileSystemPath.c_str()).c_str());
		}
	}
#endif
}

Future<Void> Net2FileSystem::renameFile(const std::string& from, const std::string& to) {
	return Net2AsyncFile::renameFile(from, to);
}

void Net2FileSystem::stop() {
	Net2AsyncFile::stop();
}<|MERGE_RESOLUTION|>--- conflicted
+++ resolved
@@ -78,10 +78,8 @@
 		    static_cast<boost::asio::io_service*>((void*)g_network->global(INetwork::enASIOService)));
 	if (FLOW_KNOBS->PAGE_WRITE_CHECKSUM_HISTORY > 0)
 		f = map(f, [=](Reference<IAsyncFile> r) { return Reference<IAsyncFile>(new AsyncFileWriteChecker(r)); });
-<<<<<<< HEAD
 	if (FLOW_KNOBS->ENABLE_CHAOS_FEATURES)
 		f = map(f, [=](Reference<IAsyncFile> r) { return Reference<IAsyncFile>(new AsyncFileChaos(r)); });
-=======
 #if ENCRYPTION_ENABLED
 	if (flags & IAsyncFile::OPEN_ENCRYPTED)
 		f = map(f, [flags](Reference<IAsyncFile> r) {
@@ -90,7 +88,6 @@
 			return Reference<IAsyncFile>(new AsyncFileEncrypted(r, mode));
 		});
 #endif // ENCRYPTION_ENABLED
->>>>>>> dc5c2f54
 	return f;
 }
 
