--- conflicted
+++ resolved
@@ -84,18 +84,9 @@
     </ActorCompiler>
     <ClInclude Include="linux_kaio.h" />
     <ClInclude Include="LoadPlugin.h" />
-<<<<<<< HEAD
     <ActorCompiler Include="networksender.actor.h">
       <EnableCompile>false</EnableCompile>
     </ActorCompiler>
-    <ClInclude Include="sha1\SHA1.h" />
-    <ClInclude Include="libb64\encode.h" />
-    <ClInclude Include="libb64\cencode.h" />
-    <ClInclude Include="libb64\decode.h" />
-    <ClInclude Include="libb64\cdecode.h" />
-    <ClInclude Include="md5\md5.h" />
-=======
->>>>>>> ebac7008
     <ClInclude Include="IAsyncFile.h" />
     <ClInclude Include="IRateControl.h" />
     <ClInclude Include="Platform.h" />
