--- conflicted
+++ resolved
@@ -231,14 +231,10 @@
 	TaskPriority currentTaskID;
 	uint64_t tasksIssued;
 	TDMetricCollection tdmetrics;
-<<<<<<< HEAD
 	ChaosMetrics chaosMetrics;
-	double currentTime;
-=======
 	// we read now() from a different thread. On Intel, reading a double is atomic anyways, but on other platforms it's
 	// not. For portability this should be atomic
 	std::atomic<double> currentTime;
->>>>>>> 82419d08
 	// May be accessed off the network thread, e.g. by onMainThread
 	std::atomic<bool> stopped;
 	mutable std::map<IPAddress, bool> addressOnHostCache;
