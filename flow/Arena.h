/*
 * Arena.h
 *
 * This source file is part of the FoundationDB open source project
 *
 * Copyright 2013-2018 Apple Inc. and the FoundationDB project authors
 *
 * Licensed under the Apache License, Version 2.0 (the "License");
 * you may not use this file except in compliance with the License.
 * You may obtain a copy of the License at
 *
 *     http://www.apache.org/licenses/LICENSE-2.0
 *
 * Unless required by applicable law or agreed to in writing, software
 * distributed under the License is distributed on an "AS IS" BASIS,
 * WITHOUT WARRANTIES OR CONDITIONS OF ANY KIND, either express or implied.
 * See the License for the specific language governing permissions and
 * limitations under the License.
 */

#ifndef FLOW_ARENA_H
#define FLOW_ARENA_H
#pragma once

#include "flow/FastAlloc.h"
#include "flow/FastRef.h"
#include "flow/Error.h"
#include "flow/Trace.h"
#include "flow/ObjectSerializerTraits.h"
#include "flow/FileIdentifier.h"
#include <algorithm>
#include <stdint.h>
#include <string>
#include <cstring>
#include <limits>
#include <optional>
#include <set>
#include <type_traits>
#include <sstream>

// TrackIt is a zero-size class for tracking constructions, destructions, and assignments of instances
// of a class.  Just inherit TrackIt<T> from T to enable tracking of construction and destruction of
// T, and use the TRACKIT_ASSIGN(rhs) macro in any operator= definitions to enable assignment tracking.
//
// TrackIt writes to standard output because the trace log isn't available early in execution
// so applying TrackIt to StringRef or VectorRef, for example, would a segfault using the trace log.
//
// The template parameter enables TrackIt to be inherited multiple times in the ancestry
// of a class without producing an "inaccessible due to ambiguity" error.
template <class T>
struct TrackIt {
	typedef TrackIt<T> TrackItType;
// Put TRACKIT_ASSIGN into any operator= functions for which you want assignments tracked
#define TRACKIT_ASSIGN(o) *(TrackItType*)this = *(TrackItType*)&(o)

	// The type name T is in the TrackIt output so that objects that inherit TrackIt multiple times
	// can be tracked propertly, otherwise the create and delete addresses appear duplicative.
	// This function returns just the string "T]" parsed from the __PRETTY_FUNCTION__ macro.  There
	// doesn't seem to be a better portable way to do this.
	static const char* __trackit__type() {
		const char* s = __PRETTY_FUNCTION__ + sizeof(__PRETTY_FUNCTION__);
		while (*--s != '=')
			;
		return s + 2;
	}

	TrackIt() { printf("TrackItCreate\t%s\t%p\t%s\n", __trackit__type(), this, platform::get_backtrace().c_str()); }
	TrackIt(const TrackIt& o) : TrackIt() {}
	TrackIt(const TrackIt&& o) : TrackIt() {}
	TrackIt& operator=(const TrackIt& o) {
		printf("TrackItAssigned\t%s\t%p<%p\t%s\n", __trackit__type(), this, &o, platform::get_backtrace().c_str());
		return *this;
	}
	TrackIt& operator=(const TrackIt&& o) { return *this = (const TrackIt&)o; }
	~TrackIt() { printf("TrackItDestroy\t%s\t%p\n", __trackit__type(), this); }
};

class NonCopyable {
protected:
<<<<<<< HEAD
	NonCopyable() = default;
	~NonCopyable() = default; /// Protected non-virtual destructor
	NonCopyable(NonCopyable&&) = default;
	NonCopyable& operator=(NonCopyable&&) = default;
	NonCopyable(const NonCopyable&) = delete;
	NonCopyable& operator=(const NonCopyable&) = delete;
=======
	NonCopyable() {}
	~NonCopyable() {} /// Protected non-virtual destructor
private:
	NonCopyable(const NonCopyable&);
	NonCopyable& operator=(const NonCopyable&);
>>>>>>> 753cf946
};

// An Arena is a custom allocator that consists of a set of ArenaBlocks.  Allocation is performed by bumping a pointer
// on the most recent ArenaBlock until the block is unable to service the next allocation request.  When the current
// ArenaBlock is full, a new (larger) one is added to the Arena.  Deallocation is not directly supported.  Instead,
// memory is freed by deleting the entire Arena at once. See flow/README.md for details on using Arenas.
class Arena {
public:
	Arena();
	explicit Arena(size_t reservedSize);
	//~Arena();
	Arena(const Arena&);
	Arena(Arena&& r) BOOST_NOEXCEPT;
	Arena& operator=(const Arena&);
	Arena& operator=(Arena&&) BOOST_NOEXCEPT;

	void dependsOn(const Arena& p);
	size_t getSize() const;

	bool hasFree(size_t size, const void* address);

	friend void* operator new(size_t size, Arena& p);
	friend void* operator new[](size_t size, Arena& p);

	bool sameArena(const Arena& other) const { return impl.getPtr() == other.impl.getPtr(); }

private:
	Reference<struct ArenaBlock> impl;
};

template <>
struct scalar_traits<Arena> : std::true_type {
	constexpr static size_t size = 0;
	template <class Context>
	static void save(uint8_t*, const Arena&, Context&) {}
	// Context is an arbitrary type that is plumbed by reference throughout
	// the load call tree.
	template <class Context>
	static void load(const uint8_t*, Arena& arena, Context& context) {
		context.addArena(arena);
	}
};

struct ArenaBlockRef {
	ArenaBlock* next;
	uint32_t nextBlockOffset;
};

struct ArenaBlock : NonCopyable, ThreadSafeReferenceCounted<ArenaBlock> {
	enum {
		SMALL = 64,
		LARGE = 8193 // If size == used == LARGE, then use hugeSize, hugeUsed
	};

	enum { NOT_TINY = 255, TINY_HEADER = 6 };

	// int32_t referenceCount;	  // 4 bytes (in ThreadSafeReferenceCounted)
	uint8_t tinySize, tinyUsed; // If these == NOT_TINY, use bigSize, bigUsed instead
	// if tinySize != NOT_TINY, following variables aren't used
	uint32_t bigSize, bigUsed; // include block header
	uint32_t nextBlockOffset;

	void addref();
	void delref();
	bool isTiny() const;
	int size() const;
	int used() const;
	int unused() const;
	const void* getData() const;
	const void* getNextData() const;
	size_t totalSize();
	// just for debugging:
	void getUniqueBlocks(std::set<ArenaBlock*>& a);
	int addUsed(int bytes);
	void makeReference(ArenaBlock* next);
	static void dependOn(Reference<ArenaBlock>& self, ArenaBlock* other);
	static void* allocate(Reference<ArenaBlock>& self, int bytes);
	// Return an appropriately-sized ArenaBlock to store the given data
	static ArenaBlock* create(int dataSize, Reference<ArenaBlock>& next);
	void destroy();
	void destroyLeaf();

private:
	static void* operator new(size_t s); // not implemented
};

inline void* operator new(size_t size, Arena& p) {
	UNSTOPPABLE_ASSERT(size < std::numeric_limits<int>::max());
	return ArenaBlock::allocate(p.impl, (int)size);
}
inline void operator delete(void*, Arena& p) {}
inline void* operator new[](size_t size, Arena& p) {
	UNSTOPPABLE_ASSERT(size < std::numeric_limits<int>::max());
	return ArenaBlock::allocate(p.impl, (int)size);
}
inline void operator delete[](void*, Arena& p) {}

template <class Archive>
inline void load(Archive& ar, Arena& p) {
	p = ar.arena();
}
template <class Archive>
inline void save(Archive& ar, const Arena& p) {
	// No action required
}

// Optional is a wrapper for std::optional. There
// are two primary reasons to use this wrapper instead
// of using std::optional directly:
//
// 1) Legacy: A lot of code was written using Optional before
//    std::optional was available.
// 2) When you call get but no value is present Optional gives an
//    assertion failure. std::optional, on the other hand, would
//    throw std::bad_optional_access. It is easier to debug assertion
//    failures, and FDB generally does not handle std exceptions, so
//    assertion failures are preferable. This is the main reason we
//    don't intend to use std::optional directly.
template <class T>
class Optional : public ComposedIdentifier<T, 0x10> {
public:
	Optional() = default;

	template <class U>
	Optional(const U& t) : impl(std::in_place, t) {}

	/* This conversion constructor was nice, but combined with the prior constructor it means that Optional<int> can be
	converted to Optional<Optional<int>> in the wrong way (a non-present Optional<int> converts to a non-present
	Optional<Optional<int>>). Use .castTo<>() instead. template <class S> Optional(const Optional<S>& o) :
	valid(o.present()) { if (valid) new (&value) T(o.get()); } */

	Optional(Arena& a, const Optional<T>& o) {
		if (o.present())
			impl = std::make_optional<T>(a, o.get());
	}
	int expectedSize() const { return present() ? get().expectedSize() : 0; }

	template <class R>
	Optional<R> castTo() const {
		return map<R>([](const T& v) { return (R)v; });
	}

	template <class R>
	Optional<R> map(std::function<R(T)> f) const {
		if (present()) {
			return Optional<R>(f(get()));
		} else {
			return Optional<R>();
		}
	}

	bool present() const { return impl.has_value(); }
	T& get() {
		UNSTOPPABLE_ASSERT(impl.has_value());
		return impl.value();
	}
	T const& get() const {
		UNSTOPPABLE_ASSERT(impl.has_value());
		return impl.value();
	}
	T orDefault(T const& default_value) const { return impl.value_or(default_value); }

	// Spaceship operator.  Treats not-present as less-than present.
	int compare(Optional const& rhs) const {
		if (present() == rhs.present()) {
			return present() ? get().compare(rhs.get()) : 0;
		}
		return present() ? 1 : -1;
	}

	bool operator==(Optional const& o) const { return impl == o.impl; }
	bool operator!=(Optional const& o) const { return !(*this == o); }
	// Ordering: If T is ordered, then Optional() < Optional(t) and (Optional(u)<Optional(v))==(u<v)
	bool operator<(Optional const& o) const { return impl < o.impl; }

	void reset() { impl.reset(); }

private:
	std::optional<T> impl;
};

template <class Archive, class T>
inline void load(Archive& ar, Optional<T>& value) {
	bool valid;
	ar >> valid;
	if (valid) {
		T t;
		ar >> t;
		value = Optional<T>(t);
	} else {
		value.reset();
	}
}

template <class Archive, class T>
inline void save(Archive& ar, const Optional<T>& value) {
	ar << value.present();
	if (value.present()) {
		ar << value.get();
	}
}

template <class T>
struct Traceable<Optional<T>> : std::conditional<Traceable<T>::value, std::true_type, std::false_type>::type {
	static std::string toString(const Optional<T>& value) {
		return value.present() ? Traceable<T>::toString(value.get()) : "[not set]";
	}
};

template <class T>
struct union_like_traits<Optional<T>> : std::true_type {
	using Member = Optional<T>;
	using alternatives = pack<T>;

	template <class Context>
	static uint8_t index(const Member& variant, Context&) {
		return 0;
	}
	template <class Context>
	static bool empty(const Member& variant, Context&) {
		return !variant.present();
	}

	template <int i, class Context>
	static const T& get(const Member& variant, Context&) {
		static_assert(i == 0);
		return variant.get();
	}

	template <size_t i, class U, class Context>
	static void assign(Member& member, const U& t, Context&) {
		member = t;
	}
};

//#define STANDALONE_ALWAYS_COPY

template <class T>
class Standalone : private Arena, public T {
public:
	// T must have no destructor
	Arena& arena() { return *(Arena*)this; }
	const Arena& arena() const { return *(const Arena*)this; }

	T& contents() { return *(T*)this; }
	T const& contents() const { return *(T const*)this; }

	Standalone() {}
	Standalone(const T& t) : Arena(t.expectedSize()), T(arena(), t) {}
	Standalone<T>& operator=(const T& t) {
		Arena old = std::move(arena()); // We want to defer the destruction of the arena until after we have copied t,
		                                // in case it cross-references our previous value
		*(Arena*)this = Arena(t.expectedSize());
		*(T*)this = T(arena(), t);
		return *this;
	}

// Always-copy mode was meant to make alloc instrumentation more useful by making allocations occur at the final resting
// place of objects leaked It doesn't actually work because some uses of Standalone things assume the object's memory
// will not change on copy or assignment
#ifdef STANDALONE_ALWAYS_COPY
	// Treat Standalone<T>'s as T's in construction and assignment so the memory is copied
	Standalone(const T& t, const Arena& arena) : Standalone(t) {}
	Standalone(const Standalone<T>& t) : Standalone((T const&)t) {}
	Standalone(const Standalone<T>&& t) : Standalone((T const&)t) {}
	Standalone<T>& operator=(const Standalone<T>&& t) {
		*this = (T const&)t;
		return *this;
	}
	Standalone<T>& operator=(const Standalone<T>& t) {
		*this = (T const&)t;
		return *this;
	}
#else
	Standalone(const T& t, const Arena& arena) : Arena(arena), T(t) {}
	Standalone(const Standalone<T>& t) : Arena((Arena const&)t), T((T const&)t) {}
	Standalone<T>& operator=(const Standalone<T>& t) {
		*(Arena*)this = (Arena const&)t;
		*(T*)this = (T const&)t;
		return *this;
	}
#endif

	template <class U>
	Standalone<U> castTo() const {
		return Standalone<U>(*this, arena());
	}

	template <class Archive>
	void serialize(Archive& ar) {
		// FIXME: something like BinaryReader(ar) >> arena >> *(T*)this; to guarantee standalone arena???
		// T tmp;
		// ar >> tmp;
		//*this = tmp;
		serializer(ar, (*(T*)this), arena());
	}

	/*static Standalone<T> fakeStandalone( const T& t ) {
	    Standalone<T> x;
	    *(T*)&x = t;
	    return x;
	}*/
private:
	template <class U>
	Standalone(Standalone<U> const&); // unimplemented
	template <class U>
	Standalone<T> const& operator=(Standalone<U> const&); // unimplemented
};

extern std::string format(const char* form, ...);

#pragma pack(push, 4)
class StringRef {
public:
	constexpr static FileIdentifier file_identifier = 13300811;
	StringRef() : data(0), length(0) {}
	StringRef(Arena& p, const StringRef& toCopy) : data(new (p) uint8_t[toCopy.size()]), length(toCopy.size()) {
		if (length > 0) {
			memcpy((void*)data, toCopy.data, length);
		}
	}
	StringRef(Arena& p, const std::string& toCopy) : length((int)toCopy.size()) {
		UNSTOPPABLE_ASSERT(toCopy.size() <= std::numeric_limits<int>::max());
		data = new (p) uint8_t[toCopy.size()];
		if (length)
			memcpy((void*)data, &toCopy[0], length);
	}
	StringRef(Arena& p, const uint8_t* toCopy, int length) : data(new (p) uint8_t[length]), length(length) {
		if (length > 0) {
			memcpy((void*)data, toCopy, length);
		}
	}
	StringRef(const uint8_t* data, int length) : data(data), length(length) {}
	StringRef(const std::string& s) : data((const uint8_t*)s.c_str()), length((int)s.size()) {
		if (s.size() > std::numeric_limits<int>::max())
			abort();
	}
	// StringRef( const StringRef& p );

	const uint8_t* begin() const { return data; }
	const uint8_t* end() const { return data + length; }
	int size() const { return length; }

	uint8_t operator[](int i) const { return data[i]; }

	StringRef substr(int start) const { return StringRef(data + start, length - start); }
	StringRef substr(int start, int size) const { return StringRef(data + start, size); }
	bool startsWith(const StringRef& s) const { return size() >= s.size() && !memcmp(begin(), s.begin(), s.size()); }
	bool endsWith(const StringRef& s) const {
		return size() >= s.size() && !memcmp(end() - s.size(), s.begin(), s.size());
	}

	StringRef withPrefix(const StringRef& prefix, Arena& arena) const {
		uint8_t* s = new (arena) uint8_t[prefix.size() + size()];
		if (prefix.size() > 0) {
			memcpy(s, prefix.begin(), prefix.size());
		}
		if (size() > 0) {
			memcpy(s + prefix.size(), begin(), size());
		}
		return StringRef(s, prefix.size() + size());
	}

	StringRef withSuffix(const StringRef& suffix, Arena& arena) const {
		uint8_t* s = new (arena) uint8_t[suffix.size() + size()];
		if (size() > 0) {
			memcpy(s, begin(), size());
		}
		if (suffix.size() > 0) {
			memcpy(s + size(), suffix.begin(), suffix.size());
		}
		return StringRef(s, suffix.size() + size());
	}

	Standalone<StringRef> withPrefix(const StringRef& prefix) const {
		Standalone<StringRef> r;
		r.contents() = withPrefix(prefix, r.arena());
		return r;
	}

	Standalone<StringRef> withSuffix(const StringRef& suffix) const {
		Standalone<StringRef> r;
		r.contents() = withSuffix(suffix, r.arena());
		return r;
	}

	StringRef removePrefix(const StringRef& s) const {
		// pre: startsWith(s)
		UNSTOPPABLE_ASSERT(s.size() <= size()); //< In debug mode, we could check startsWith()
		return substr(s.size());
	}

	StringRef removeSuffix(const StringRef& s) const {
		// pre: endsWith(s)
		UNSTOPPABLE_ASSERT(s.size() <= size()); //< In debug mode, we could check endsWith()
		return substr(0, size() - s.size());
	}

	std::string toString() const { return std::string((const char*)data, length); }

	static bool isPrintable(char c) { return c > 32 && c < 127; }
	inline std::string printable() const;

	std::string toHexString(int limit = -1) const {
		if (limit < 0)
			limit = length;
		if (length > limit) {
			// If limit is high enough split it so that 2/3 of limit is used to show prefix bytes and the rest is used
			// for suffix bytes
			if (limit >= 9) {
				int suffix = limit / 3;
				return substr(0, limit - suffix).toHexString() + "..." + substr(length - suffix, suffix).toHexString() +
				       format(" [%d bytes]", length);
			}
			return substr(0, limit).toHexString() + format("...[%d]", length);
		}

		std::string s;
		s.reserve(length * 7);
		for (int i = 0; i < length; i++) {
			uint8_t b = (*this)[i];
			if (isalnum(b))
				s.append(format("%02x (%c) ", b, b));
			else
				s.append(format("%02x ", b));
		}
		if (s.size() > 0)
			s.resize(s.size() - 1);
		return s;
	}

	int expectedSize() const { return size(); }

	int compare(StringRef const& other) const {
		size_t minSize = std::min(size(), other.size());
		if (minSize != 0) {
			int c = memcmp(begin(), other.begin(), minSize);
			if (c != 0)
				return c;
		}
		return ::compare(size(), other.size());
	}

	// Removes bytes from begin up to and including the sep string, returns StringRef of the part before sep
	StringRef eat(StringRef sep) {
		for (int i = 0, iend = size() - sep.size(); i <= iend; ++i) {
			if (sep.compare(substr(i, sep.size())) == 0) {
				StringRef token = substr(0, i);
				*this = substr(i + sep.size());
				return token;
			}
		}
		return eat();
	}
	StringRef eat() {
		StringRef r = *this;
		*this = StringRef();
		return r;
	}
	StringRef eat(const char* sep) { return eat(StringRef((const uint8_t*)sep, (int)strlen(sep))); }
	// Return StringRef of bytes from begin() up to but not including the first byte matching any byte in sep,
	// and remove that sequence (including the sep byte) from *this
	// Returns and removes all bytes from *this if no bytes within sep were found
	StringRef eatAny(StringRef sep, uint8_t* foundSeparator) {
		auto iSep = std::find_first_of(begin(), end(), sep.begin(), sep.end());
		if (iSep != end()) {
			if (foundSeparator != nullptr) {
				*foundSeparator = *iSep;
			}
			const int i = iSep - begin();
			StringRef token = substr(0, i);
			*this = substr(i + 1);
			return token;
		}
		return eat();
	}
	StringRef eatAny(const char* sep, uint8_t* foundSeparator) {
		return eatAny(StringRef((const uint8_t*)sep, strlen(sep)), foundSeparator);
	}

	// Copies string contents to dst and returns a pointer to the next byte after
	uint8_t* copyTo(uint8_t* dst) const {
		memcpy(dst, data, length);
		return dst + length;
	}

	std::vector<StringRef> splitAny(StringRef sep) const {
		StringRef r = *this;
		std::vector<StringRef> tokens;
		while (r.size()) {
			tokens.push_back(r.eatAny(sep, nullptr));
		}
		return tokens;
	}

private:
	// Unimplemented; blocks conversion through std::string
	StringRef(char*);

	const uint8_t* data;
	int length;
};
#pragma pack(pop)

namespace std {
template <>
struct hash<StringRef> {
	static constexpr std::hash<std::string_view> hashFunc{};
	std::size_t operator()(StringRef const& tag) const {
		return hashFunc(std::string_view((const char*)tag.begin(), tag.size()));
	}
};
} // namespace std

template <>
struct TraceableString<StringRef> {
	static const char* begin(StringRef value) { return reinterpret_cast<const char*>(value.begin()); }

	static bool atEnd(const StringRef& value, const char* iter) {
		return iter == reinterpret_cast<const char*>(value.end());
	}

	static std::string toString(const StringRef& value) { return value.toString(); }
};

template <>
struct Traceable<StringRef> : TraceableStringImpl<StringRef> {};

inline std::string StringRef::printable() const {
	return Traceable<StringRef>::toString(*this);
}

template <class T>
struct Traceable<Standalone<T>> : std::conditional<Traceable<T>::value, std::true_type, std::false_type>::type {
	static std::string toString(const Standalone<T>& value) { return Traceable<T>::toString(value); }
};

#define LiteralStringRef(str) StringRef((const uint8_t*)(str), sizeof((str)) - 1)

// makeString is used to allocate a Standalone<StringRef> of a known length for later
// mutation (via mutateString).  If you need to append to a string of unknown length,
// consider factoring StringBuffer from DiskQueue.actor.cpp.
inline static Standalone<StringRef> makeString(int length) {
	Standalone<StringRef> returnString;
	uint8_t* outData = new (returnString.arena()) uint8_t[length];
	((StringRef&)returnString) = StringRef(outData, length);
	return returnString;
}

inline static Standalone<StringRef> makeAlignedString(int alignment, int length) {
	Standalone<StringRef> returnString;
	uint8_t* outData = new (returnString.arena()) uint8_t[alignment + length];
	outData = (uint8_t*)((((uintptr_t)outData + (alignment - 1)) / alignment) * alignment);
	((StringRef&)returnString) = StringRef(outData, length);
	return returnString;
}

inline static StringRef makeString(int length, Arena& arena) {
	uint8_t* outData = new (arena) uint8_t[length];
	return StringRef(outData, length);
}

// mutateString() simply casts away const and returns a pointer that can be used to mutate the
// contents of the given StringRef (it will also accept Standalone<StringRef>).  Obviously this
// is only legitimate if you know where the StringRef's memory came from and that it is not shared!
inline static uint8_t* mutateString(StringRef& s) {
	return const_cast<uint8_t*>(s.begin());
}

template <class Archive>
inline void load(Archive& ar, StringRef& value) {
	uint32_t length;
	ar >> length;
	value = StringRef(ar.arenaRead(length), length);
}
template <class Archive>
inline void save(Archive& ar, const StringRef& value) {
	ar << (uint32_t)value.size();
	ar.serializeBytes(value.begin(), value.size());
}

template <>
struct dynamic_size_traits<StringRef> : std::true_type {
	template <class Context>
	static size_t size(const StringRef& t, Context&) {
		return t.size();
	}
	template <class Context>
	static void save(uint8_t* out, const StringRef& t, Context&) {
		std::copy(t.begin(), t.end(), out);
	}

	template <class Context>
	static void load(const uint8_t* ptr, size_t sz, StringRef& str, Context& context) {
		str = StringRef(context.tryReadZeroCopy(ptr, sz), sz);
	}
};

inline bool operator==(const StringRef& lhs, const StringRef& rhs) {
	if (lhs.size() == 0 && rhs.size() == 0) {
		return true;
	}
	ASSERT(lhs.size() >= 0);
	return lhs.size() == rhs.size() && memcmp(lhs.begin(), rhs.begin(), static_cast<unsigned int>(lhs.size())) == 0;
}
inline bool operator<(const StringRef& lhs, const StringRef& rhs) {
	if (std::min(lhs.size(), rhs.size()) > 0) {
		int c = memcmp(lhs.begin(), rhs.begin(), std::min(lhs.size(), rhs.size()));
		if (c != 0)
			return c < 0;
	}
	return lhs.size() < rhs.size();
}
inline bool operator>(const StringRef& lhs, const StringRef& rhs) {
	if (std::min(lhs.size(), rhs.size()) > 0) {
		int c = memcmp(lhs.begin(), rhs.begin(), std::min(lhs.size(), rhs.size()));
		if (c != 0)
			return c > 0;
	}
	return lhs.size() > rhs.size();
}
inline bool operator!=(const StringRef& lhs, const StringRef& rhs) {
	return !(lhs == rhs);
}
inline bool operator<=(const StringRef& lhs, const StringRef& rhs) {
	return !(lhs > rhs);
}
inline bool operator>=(const StringRef& lhs, const StringRef& rhs) {
	return !(lhs < rhs);
}

// This trait is used by VectorRef to determine if it should just memcpy the vector contents.
// FIXME:  VectorRef really should use std::is_trivially_copyable for this BUT that is not implemented
// in gcc c++0x so instead we will use this custom trait which defaults to std::is_trivial, which
// handles most situations but others will have to be specialized.
template <typename T>
struct memcpy_able : std::is_trivial<T> {};

template <>
struct memcpy_able<UID> : std::integral_constant<bool, true> {};

template <class T>
struct string_serialized_traits : std::false_type {
	int32_t getSize(const T& item) const { return 0; }

	uint32_t save(uint8_t* out, const T& t) const { return 0; }

	template <class Context>
	uint32_t load(const uint8_t* data, T& t, Context& context) {
		return 0;
	}
};

enum class VecSerStrategy { FlatBuffers, String };

template <class T, VecSerStrategy>
struct VectorRefPreserializer {
	VectorRefPreserializer() {}
	VectorRefPreserializer(const VectorRefPreserializer<T, VecSerStrategy::FlatBuffers>&) {}
	VectorRefPreserializer& operator=(const VectorRefPreserializer<T, VecSerStrategy::FlatBuffers>&) { return *this; }
	VectorRefPreserializer(const VectorRefPreserializer<T, VecSerStrategy::String>&) {}
	VectorRefPreserializer& operator=(const VectorRefPreserializer<T, VecSerStrategy::String>&) { return *this; }

	void invalidate() {}
	void add(const T& item) {}
	void remove(const T& item) {}
};

template <class T>
struct VectorRefPreserializer<T, VecSerStrategy::String> {
	mutable int32_t _cached_size; // -1 means unknown
	string_serialized_traits<T> _string_traits;

	VectorRefPreserializer() : _cached_size(0) {}
	VectorRefPreserializer(const VectorRefPreserializer<T, VecSerStrategy::String>& other)
	  : _cached_size(other._cached_size) {}
	VectorRefPreserializer& operator=(const VectorRefPreserializer<T, VecSerStrategy::String>& other) {
		_cached_size = other._cached_size;
		return *this;
	}
	VectorRefPreserializer(const VectorRefPreserializer<T, VecSerStrategy::FlatBuffers>&) : _cached_size(-1) {}
	VectorRefPreserializer& operator=(const VectorRefPreserializer<T, VecSerStrategy::FlatBuffers>&) {
		_cached_size = -1;
		return *this;
	}

	void invalidate() { _cached_size = -1; }
	void add(const T& item) {
		if (_cached_size > 0) {
			_cached_size += _string_traits.getSize(item);
		}
	}
	void remove(const T& item) {
		if (_cached_size > 0) {
			_cached_size -= _string_traits.getSize(item);
		}
	}
};

template <class T, VecSerStrategy SerStrategy = VecSerStrategy::FlatBuffers>
class VectorRef : public ComposedIdentifier<T, 0x8>, public VectorRefPreserializer<T, SerStrategy> {
	using VPS = VectorRefPreserializer<T, SerStrategy>;
	friend class VectorRef<T,
	                       SerStrategy == VecSerStrategy::FlatBuffers ? VecSerStrategy::String
	                                                                  : VecSerStrategy::FlatBuffers>;

public:
	using value_type = T;
	static_assert(SerStrategy == VecSerStrategy::FlatBuffers || string_serialized_traits<T>::value);

	// T must be trivially copyable!
	// T must be trivially destructible, because ~T is never called
	static_assert(std::is_trivially_destructible_v<T>);
	VectorRef() : data(0), m_size(0), m_capacity(0) {}

	template <VecSerStrategy S>
	VectorRef(const VectorRef<T, S>& other)
	  : VPS(other), data(other.data), m_size(other.m_size), m_capacity(other.m_capacity) {}
	template <VecSerStrategy S>
	VectorRef& operator=(const VectorRef<T, S>& other) {
		*static_cast<VPS*>(this) = other;
		data = other.data;
		m_size = other.m_size;
		m_capacity = other.m_capacity;
		return *this;
	}

	// Arena constructor for non-Ref types, identified by memcpy_able
	template <class T2 = T, VecSerStrategy S>
	VectorRef(Arena& p, const VectorRef<T, S>& toCopy, typename std::enable_if<memcpy_able<T2>::value, int>::type = 0)
	  : VPS(toCopy), data((T*)new (p) uint8_t[sizeof(T) * toCopy.size()]), m_size(toCopy.size()),
	    m_capacity(toCopy.size()) {
		if (m_size > 0) {
			memcpy(data, toCopy.data, m_size * sizeof(T));
		}
	}

	// Arena constructor for Ref types, which must have an Arena constructor
	template <class T2 = T, VecSerStrategy S>
	VectorRef(Arena& p, const VectorRef<T, S>& toCopy, typename std::enable_if<!memcpy_able<T2>::value, int>::type = 0)
	  : VPS(), data((T*)new (p) uint8_t[sizeof(T) * toCopy.size()]), m_size(toCopy.size()), m_capacity(toCopy.size()) {
		for (int i = 0; i < m_size; i++) {
			auto ptr = new (&data[i]) T(p, toCopy[i]);
			VPS::add(*ptr);
		}
	}

	VectorRef(T* data, int size) : data(data), m_size(size), m_capacity(size) {}
	VectorRef(T* data, int size, int capacity) : data(data), m_size(size), m_capacity(capacity) {}
	// VectorRef( const VectorRef<T>& toCopy ) : data( toCopy.data ), m_size( toCopy.m_size ), m_capacity(
	// toCopy.m_capacity ) {} VectorRef<T>& operator=( const VectorRef<T>& );

	template <VecSerStrategy S = SerStrategy>
	typename std::enable_if<S == VecSerStrategy::String, uint32_t>::type serializedSize() const {
		uint32_t result = sizeof(uint32_t);
		string_serialized_traits<T> t;
		if (VPS::_cached_size >= 0) {
			return result + VPS::_cached_size;
		}
		for (const auto& v : *this) {
			result += t.getSize(v);
		}
		VPS::_cached_size = result - sizeof(uint32_t);
		return result;
	}

	const T* begin() const { return data; }
	const T* end() const { return data + m_size; }
	T const& front() const { return *begin(); }
	T const& back() const { return end()[-1]; }
	int size() const { return m_size; }
	bool empty() const { return m_size == 0; }
	const T& operator[](int i) const { return data[i]; }

	// const versions of some VectorRef operators
	const T* cbegin() const { return data; }
	const T* cend() const { return data + m_size; }
	T const& cfront() const { return *begin(); }
	T const& cback() const { return end()[-1]; }

	std::reverse_iterator<const T*> rbegin() const { return std::reverse_iterator<const T*>(end()); }
	std::reverse_iterator<const T*> rend() const { return std::reverse_iterator<const T*>(begin()); }

	template <VecSerStrategy S = SerStrategy>
	typename std::enable_if<S == VecSerStrategy::FlatBuffers, VectorRef>::type slice(int begin, int end) const {
		return VectorRef(data + begin, end - begin);
	}

	template <VecSerStrategy S>
	bool operator==(VectorRef<T, S> const& rhs) const {
		if (size() != rhs.size())
			return false;
		for (int i = 0; i < m_size; i++)
			if ((*this)[i] != rhs[i])
				return false;
		return true;
	}

	// Warning: Do not mutate a VectorRef that has previously been copy constructed or assigned,
	// since copies will share data
	T* begin() {
		VPS::invalidate();
		return data;
	}
	T* end() {
		VPS::invalidate();
		return data + m_size;
	}
	T& front() {
		VPS::invalidate();
		return *begin();
	}
	T& back() {
		VPS::invalidate();
		return end()[-1];
	}
	T& operator[](int i) {
		VPS::invalidate();
		return data[i];
	}
	void push_back(Arena& p, const T& value) {
		if (m_size + 1 > m_capacity)
			reallocate(p, m_size + 1);
		auto ptr = new (&data[m_size]) T(value);
		VPS::add(*ptr);
		m_size++;
	}
	// invokes the "Deep copy constructor" T(Arena&, const T&) moving T entirely into arena
	void push_back_deep(Arena& p, const T& value) {
		if (m_size + 1 > m_capacity)
			reallocate(p, m_size + 1);
		auto ptr = new (&data[m_size]) T(p, value);
		VPS::add(*ptr);
		m_size++;
	}
	void append(Arena& p, const T* begin, int count) {
		if (m_size + count > m_capacity)
			reallocate(p, m_size + count);
		VPS::invalidate();
		if (count > 0) {
			memcpy(data + m_size, begin, sizeof(T) * count);
		}
		m_size += count;
	}
	template <class It>
	void append_deep(Arena& p, It begin, int count) {
		if (m_size + count > m_capacity)
			reallocate(p, m_size + count);
		for (int i = 0; i < count; i++) {
			auto ptr = new (&data[m_size + i]) T(p, *begin++);
			VPS::add(*ptr);
		}
		m_size += count;
	}
	void pop_back() {
		VPS::remove(back());
		m_size--;
	}

	void pop_front(int count) {
		VPS::invalidate();
		count = std::min(m_size, count);

		data += count;
		m_size -= count;
		m_capacity -= count;
	}

	void resize(Arena& p, int size) {
		if (size > m_capacity)
			reallocate(p, size);
		for (int i = m_size; i < size; i++) {
			auto ptr = new (&data[i]) T();
			VPS::add(*ptr);
		}
		m_size = size;
	}

	void reserve(Arena& p, int size) {
		if (size > m_capacity)
			reallocate(p, size);
	}

	// expectedSize() for non-Ref types, identified by memcpy_able
	template <class T2 = T>
	typename std::enable_if<memcpy_able<T2>::value, size_t>::type expectedSize() const {
		return sizeof(T) * m_size;
	}

	// expectedSize() for Ref types, which must in turn have expectedSize() implemented.
	template <class T2 = T>
	typename std::enable_if<!memcpy_able<T2>::value, size_t>::type expectedSize() const {
		size_t t = sizeof(T) * m_size;
		for (int i = 0; i < m_size; i++)
			t += data[i].expectedSize();
		return t;
	}

	int capacity() const { return m_capacity; }

	void extendUnsafeNoReallocNoInit(int amount) { m_size += amount; }

private:
	T* data;
	int m_size, m_capacity;

	void reallocate(Arena& p, int requiredCapacity) {
		requiredCapacity = std::max(m_capacity * 2, requiredCapacity);
		// SOMEDAY: Maybe we are right at the end of the arena and can expand cheaply
		T* newData = (T*)new (p) uint8_t[requiredCapacity * sizeof(T)];
		if (m_size > 0) {
			memcpy(newData, data, m_size * sizeof(T));
		}
		data = newData;
		m_capacity = requiredCapacity;
	}
};

template <class T>
struct Traceable<VectorRef<T>> {
	constexpr static bool value = Traceable<T>::value;

	static std::string toString(const VectorRef<T>& value) {
		std::stringstream ss;
		bool first = true;
		for (const auto& v : value) {
			if (first) {
				first = false;
			} else {
				ss << ' ';
			}
			ss << Traceable<T>::toString(v);
		}
		return ss.str();
	}
};

template <class Archive, class T, VecSerStrategy S>
inline void load(Archive& ar, VectorRef<T, S>& value) {
	// FIXME: range checking for length, here and in other serialize code
	uint32_t length;
	ar >> length;
	UNSTOPPABLE_ASSERT(length * sizeof(T) < (100 << 20));
	// SOMEDAY: Can we avoid running constructors for all the values?
	value.resize(ar.arena(), length);
	for (uint32_t i = 0; i < length; i++)
		ar >> value[i];
}
template <class Archive, class T, VecSerStrategy S>
inline void save(Archive& ar, const VectorRef<T, S>& value) {
	uint32_t length = value.size();
	ar << length;
	for (uint32_t i = 0; i < length; i++)
		ar << value[i];
}

template <class T>
struct vector_like_traits<VectorRef<T, VecSerStrategy::FlatBuffers>> : std::true_type {
	using Vec = VectorRef<T>;
	using value_type = typename Vec::value_type;
	using iterator = const T*;
	using insert_iterator = T*;

	template <class Context>
	static size_t num_entries(const VectorRef<T>& v, Context&) {
		return v.size();
	}
	template <class Context>
	static void reserve(VectorRef<T>& v, size_t s, Context& context) {
		v.resize(context.arena(), s);
	}

	template <class Context>
	static insert_iterator insert(Vec& v, Context&) {
		return v.begin();
	}
	template <class Context>
	static iterator begin(const Vec& v, Context&) {
		return v.begin();
	}
};

template <class V>
struct dynamic_size_traits<VectorRef<V, VecSerStrategy::String>> : std::true_type {
	using T = VectorRef<V, VecSerStrategy::String>;
	// May be called multiple times during one serialization
	template <class Context>
	static size_t size(const T& t, Context&) {
		return t.serializedSize();
	}

	// Guaranteed to be called only once during serialization
	template <class Context>
	static void save(uint8_t* out, const T& t, Context&) {
		string_serialized_traits<V> traits;
		auto* p = out;
		uint32_t length = t.size();
		*reinterpret_cast<decltype(length)*>(out) = length;
		out += sizeof(length);
		for (const auto& item : t) {
			out += traits.save(out, item);
		}
		ASSERT(out - p == t._cached_size + sizeof(uint32_t));
	}

	// Context is an arbitrary type that is plumbed by reference throughout the
	// load call tree.
	template <class Context>
	static void load(const uint8_t* data, size_t size, T& t, Context& context) {
		string_serialized_traits<V> traits;
		auto* p = data;
		uint32_t num_elements;
		memcpy(&num_elements, data, sizeof(num_elements));
		data += sizeof(num_elements);
		t.resize(context.arena(), num_elements);
		for (unsigned i = 0; i < num_elements; ++i) {
			data += traits.load(data, t[i], context);
		}
		ASSERT(data - p == size);
		t._cached_size = size - sizeof(uint32_t);
	}
};

#endif<|MERGE_RESOLUTION|>--- conflicted
+++ resolved
@@ -77,20 +77,12 @@
 
 class NonCopyable {
 protected:
-<<<<<<< HEAD
 	NonCopyable() = default;
 	~NonCopyable() = default; /// Protected non-virtual destructor
 	NonCopyable(NonCopyable&&) = default;
 	NonCopyable& operator=(NonCopyable&&) = default;
 	NonCopyable(const NonCopyable&) = delete;
 	NonCopyable& operator=(const NonCopyable&) = delete;
-=======
-	NonCopyable() {}
-	~NonCopyable() {} /// Protected non-virtual destructor
-private:
-	NonCopyable(const NonCopyable&);
-	NonCopyable& operator=(const NonCopyable&);
->>>>>>> 753cf946
 };
 
 // An Arena is a custom allocator that consists of a set of ArenaBlocks.  Allocation is performed by bumping a pointer
