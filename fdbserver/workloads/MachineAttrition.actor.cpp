--- conflicted
+++ resolved
@@ -145,7 +145,7 @@
 			std::set<Optional<StringRef>> dataCenters;
 			std::set<Optional<StringRef>> dataHalls;
 			std::set<Optional<StringRef>> zones;
-			for (auto process : g_simulator.getAllProcesses()) {
+			for (auto process : g_simulator->getAllProcesses()) {
 				dataCenters.emplace(process->locality.dcId().castTo<StringRef>());
 				dataHalls.emplace(process->locality.dataHallId().castTo<StringRef>());
 				zones.emplace(process->locality.zoneId().castTo<StringRef>());
@@ -329,52 +329,15 @@
 		state double suspendDuration = self->suspendDuration;
 		state double startTime = now();
 
-<<<<<<< HEAD
 		loop {
 			if (self->killDc) {
 				delayBeforeKill = deterministicRandom()->random01() * meanDelay;
 				wait(delay(delayBeforeKill));
-=======
-		if (self->killDc) {
-			delayBeforeKill = deterministicRandom()->random01() * meanDelay;
-			wait(delay(delayBeforeKill));
-
-			// decide on a machine to kill
-			ASSERT(self->machines.size());
-			Optional<Standalone<StringRef>> target = self->machines.back().dcId();
-
-			ISimulator::KillType kt = ISimulator::Reboot;
-			if (!self->reboot) {
-				int killType = deterministicRandom()->randomInt(0, 3); // FIXME: enable disk stalls
-				if (killType == 0)
-					kt = ISimulator::KillInstantly;
-				else if (killType == 1)
-					kt = ISimulator::InjectFaults;
-				else if (killType == 2)
-					kt = ISimulator::RebootAndDelete;
-				else
-					kt = ISimulator::FailDisk;
-			}
-			TraceEvent("Assassination")
-			    .detail("TargetDatacenter", target)
-			    .detail("Reboot", self->reboot)
-			    .detail("KillType", kt);
-
-			g_simulator->killDataCenter(target, kt);
-		} else if (self->killDatahall) {
-			delayBeforeKill = deterministicRandom()->random01() * meanDelay;
-			wait(delay(delayBeforeKill));
-
-			// It only makes sense to kill a single data hall.
-			ASSERT(self->targetIds.size() == 1);
-			auto target = self->targetIds.front();
->>>>>>> 2bdfc52f
 
 				// decide on a machine to kill
 				ASSERT(self->machines.size());
 				Optional<Standalone<StringRef>> target = self->machines.back().dcId();
 
-<<<<<<< HEAD
 				ISimulator::KillType kt = ISimulator::Reboot;
 				if (!self->reboot) {
 					int killType = deterministicRandom()->randomInt(0, 3); // FIXME: enable disk stalls
@@ -391,20 +354,8 @@
 				    .detail("TargetDatacenter", target)
 				    .detail("Reboot", self->reboot)
 				    .detail("KillType", kt);
-=======
-			g_simulator->killDataHall(target, kt);
-		} else {
-			state int killedMachines = 0;
-			while (killedMachines < self->machinesToKill && self->machines.size() > self->machinesToLeave) {
-				TraceEvent("WorkerKillBegin")
-				    .detail("KilledMachines", killedMachines)
-				    .detail("MachinesToKill", self->machinesToKill)
-				    .detail("MachinesToLeave", self->machinesToLeave)
-				    .detail("Machines", self->machines.size());
-				CODE_PROBE(true, "Killing a machine");
->>>>>>> 2bdfc52f
-
-				g_simulator.killDataCenter(target, kt);
+
+				g_simulator->killDataCenter(target, kt);
 			} else if (self->killDatahall) {
 				delayBeforeKill = deterministicRandom()->random01() * meanDelay;
 				wait(delay(delayBeforeKill));
@@ -416,7 +367,7 @@
 				auto kt = ISimulator::KillInstantly;
 				TraceEvent("Assassination").detail("TargetDataHall", target).detail("KillType", kt);
 
-				g_simulator.killDataHall(target, kt);
+				g_simulator->killDataHall(target, kt);
 			} else {
 				state int killedMachines = 0;
 				while (killedMachines < self->machinesToKill && self->machines.size() > self->machinesToLeave) {
@@ -445,7 +396,6 @@
 						}
 					}
 
-<<<<<<< HEAD
 					// decide on a machine to kill
 					state LocalityData targetMachine = self->machines.back();
 					if (BUGGIFY_WITH_PROB(0.01)) {
@@ -470,36 +420,10 @@
 
 					if (self->reboot) {
 						if (deterministicRandom()->random01() > 0.5) {
-							g_simulator.rebootProcess(targetMachine.zoneId(), deterministicRandom()->random01() > 0.5);
+							g_simulator->rebootProcess(targetMachine.zoneId(), deterministicRandom()->random01() > 0.5);
 						} else {
-							g_simulator.killZone(targetMachine.zoneId(), ISimulator::Reboot);
+							g_simulator->killZone(targetMachine.zoneId(), ISimulator::Reboot);
 						}
-=======
-				TraceEvent("Assassination")
-				    .detail("TargetMachine", targetMachine.toString())
-				    .detail("ZoneId", targetMachine.zoneId())
-				    .detail("Reboot", self->reboot)
-				    .detail("KilledMachines", killedMachines)
-				    .detail("MachinesToKill", self->machinesToKill)
-				    .detail("MachinesToLeave", self->machinesToLeave)
-				    .detail("Machines", self->machines.size())
-				    .detail("Replace", self->replacement);
-
-				if (self->reboot) {
-					if (deterministicRandom()->random01() > 0.5) {
-						g_simulator->rebootProcess(targetMachine.zoneId(), deterministicRandom()->random01() > 0.5);
-					} else {
-						g_simulator->killZone(targetMachine.zoneId(), ISimulator::Reboot);
-					}
-				} else {
-					auto randomDouble = deterministicRandom()->random01();
-					TraceEvent("WorkerKill")
-					    .detail("MachineCount", self->machines.size())
-					    .detail("RandomValue", randomDouble);
-					if (randomDouble < 0.33) {
-						TraceEvent("RebootAndDelete").detail("TargetMachine", targetMachine.toString());
-						g_simulator->killZone(targetMachine.zoneId(), ISimulator::RebootAndDelete);
->>>>>>> 2bdfc52f
 					} else {
 						auto randomDouble = deterministicRandom()->random01();
 						TraceEvent("WorkerKill")
@@ -507,7 +431,7 @@
 						    .detail("RandomValue", randomDouble);
 						if (randomDouble < 0.33) {
 							TraceEvent("RebootAndDelete").detail("TargetMachine", targetMachine.toString());
-							g_simulator.killZone(targetMachine.zoneId(), ISimulator::RebootAndDelete);
+							g_simulator->killZone(targetMachine.zoneId(), ISimulator::RebootAndDelete);
 						} else {
 							auto kt = ISimulator::KillInstantly;
 							if (self->allowFaultInjection) {
@@ -523,12 +447,8 @@
 								}
 								*/
 							}
-							g_simulator.killZone(targetMachine.zoneId(), kt);
+							g_simulator->killZone(targetMachine.zoneId(), kt);
 						}
-<<<<<<< HEAD
-=======
-						g_simulator->killZone(targetMachine.zoneId(), kt);
->>>>>>> 2bdfc52f
 					}
 
 					killedMachines++;
