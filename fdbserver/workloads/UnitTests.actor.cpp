--- conflicted
+++ resolved
@@ -28,11 +28,8 @@
 void forceLinkVersionedMapTests();
 void forceLinkMemcpyTests();
 void forceLinkMemcpyPerfTests();
-<<<<<<< HEAD
 void forceLinkParallelStreamTests();
-=======
 void forceLinkSimExternalConnectionTests();
->>>>>>> 652c5c4e
 
 struct UnitTestWorkload : TestWorkload {
 	bool enabled;
@@ -64,11 +61,8 @@
 		forceLinkVersionedMapTests();
 		forceLinkMemcpyTests();
 		forceLinkMemcpyPerfTests();
-<<<<<<< HEAD
 		forceLinkParallelStreamTests();
-=======
 		forceLinkSimExternalConnectionTests();
->>>>>>> 652c5c4e
 	}
 
 	std::string description() const override { return "UnitTests"; }
