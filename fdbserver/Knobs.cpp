--- conflicted
+++ resolved
@@ -259,14 +259,9 @@
 	init( SIM_SHUTDOWN_TIMEOUT,                                   10 );
 	init( SHUTDOWN_TIMEOUT,                                      600 ); if( randomize && BUGGIFY ) SHUTDOWN_TIMEOUT = 60.0;
 	init( MASTER_SPIN_DELAY,                                     1.0 ); if( randomize && BUGGIFY ) MASTER_SPIN_DELAY = 10.0;
-<<<<<<< HEAD
 	init( CC_CHANGE_DELAY,                                       0.1 );
-	init( WAIT_FOR_GOOD_RECRUITMENT_DELAY,                       1.0 );
-	init( ATTEMPT_RECRUITMENT_DELAY,                            0.05 );
-=======
 	init( WAIT_FOR_GOOD_RECRUITMENT_DELAY,                       0.1 );
 	init( ATTEMPT_RECRUITMENT_DELAY,                           0.035 );
->>>>>>> 32762648
 	init( WORKER_FAILURE_TIME,                                   1.0 ); if( randomize && BUGGIFY ) WORKER_FAILURE_TIME = 10.0;
 	init( CHECK_BETTER_MASTER_INTERVAL,                          1.0 ); if( randomize && BUGGIFY ) CHECK_BETTER_MASTER_INTERVAL = 0.001;
 	init( INCOMPATIBLE_PEERS_LOGGING_INTERVAL,                   600 ); if( randomize && BUGGIFY ) INCOMPATIBLE_PEERS_LOGGING_INTERVAL = 60.0;
