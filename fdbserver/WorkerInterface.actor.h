--- conflicted
+++ resolved
@@ -947,7 +947,6 @@
 class IKeyValueStore;
 class ServerCoordinators;
 class IDiskQueue;
-<<<<<<< HEAD
 
 ACTOR Future<Void> storageServer(
     IKeyValueStore* persistentData,
@@ -955,19 +954,10 @@
     Tag seedTag,
     Version tssSeedVersion,
     ReplyPromise<InitializeStorageReply> recruitReply,
-    Reference<AsyncVar<ServerDBInfo>> db,
+    Reference<AsyncVar<ServerDBInfo> const> db,
     std::string folder,
     // Storage team id of a ptxn storage server
     Optional<ptxn::StorageTeamID> storageTeamId = Optional<ptxn::StorageTeamID>());
-=======
-ACTOR Future<Void> storageServer(IKeyValueStore* persistentData,
-                                 StorageServerInterface ssi,
-                                 Tag seedTag,
-                                 Version tssSeedVersion,
-                                 ReplyPromise<InitializeStorageReply> recruitReply,
-                                 Reference<AsyncVar<ServerDBInfo> const> db,
-                                 std::string folder);
->>>>>>> 9f571255
 ACTOR Future<Void> storageServer(
     IKeyValueStore* persistentData,
     StorageServerInterface ssi,
@@ -988,16 +978,9 @@
                                      std::string whitelistBinPaths);
 ACTOR Future<Void> grvProxyServer(GrvProxyInterface proxy,
                                   InitializeGrvProxyRequest req,
-<<<<<<< HEAD
-                                  Reference<AsyncVar<ServerDBInfo>> db);
+                                  Reference<AsyncVar<ServerDBInfo> const> db);
 ACTOR Future<Void> tLog(std::vector<std::pair<IKeyValueStore*, IDiskQueue*>> persistentDataAndQueues,
-                        Reference<AsyncVar<ServerDBInfo>> db,
-=======
-                                  Reference<AsyncVar<ServerDBInfo> const> db);
-ACTOR Future<Void> tLog(IKeyValueStore* persistentData,
-                        IDiskQueue* persistentQueue,
                         Reference<AsyncVar<ServerDBInfo> const> db,
->>>>>>> 9f571255
                         LocalityData locality,
                         PromiseStream<InitializeTLogRequest> tlogRequests,
                         UID tlogId,
@@ -1035,14 +1018,8 @@
                         UID workerID);
 }
 namespace oldTLog_6_0 {
-<<<<<<< HEAD
 ACTOR Future<Void> tLog(std::vector<std::pair<IKeyValueStore*, IDiskQueue*>> persistentDataAndQueues,
-                        Reference<AsyncVar<ServerDBInfo>> db,
-=======
-ACTOR Future<Void> tLog(IKeyValueStore* persistentData,
-                        IDiskQueue* persistentQueue,
                         Reference<AsyncVar<ServerDBInfo> const> db,
->>>>>>> 9f571255
                         LocalityData locality,
                         PromiseStream<InitializeTLogRequest> tlogRequests,
                         UID tlogId,
@@ -1055,14 +1032,8 @@
                         Reference<AsyncVar<UID>> activeSharedTLog);
 }
 namespace oldTLog_6_2 {
-<<<<<<< HEAD
 ACTOR Future<Void> tLog(std::vector<std::pair<IKeyValueStore*, IDiskQueue*>> persistentDataAndQueues,
-                        Reference<AsyncVar<ServerDBInfo>> db,
-=======
-ACTOR Future<Void> tLog(IKeyValueStore* persistentData,
-                        IDiskQueue* persistentQueue,
                         Reference<AsyncVar<ServerDBInfo> const> db,
->>>>>>> 9f571255
                         LocalityData locality,
                         PromiseStream<InitializeTLogRequest> tlogRequests,
                         UID tlogId,
