/*
 * DatabaseConfiguration.cpp
 *
 * This source file is part of the FoundationDB open source project
 *
 * Copyright 2013-2018 Apple Inc. and the FoundationDB project authors
 *
 * Licensed under the Apache License, Version 2.0 (the "License");
 * you may not use this file except in compliance with the License.
 * You may obtain a copy of the License at
 *
 *     http://www.apache.org/licenses/LICENSE-2.0
 *
 * Unless required by applicable law or agreed to in writing, software
 * distributed under the License is distributed on an "AS IS" BASIS,
 * WITHOUT WARRANTIES OR CONDITIONS OF ANY KIND, either express or implied.
 * See the License for the specific language governing permissions and
 * limitations under the License.
 */

#include "DatabaseConfiguration.h"
#include "fdbclient/SystemData.h"

DatabaseConfiguration::DatabaseConfiguration()
{
	resetInternal();
}

void DatabaseConfiguration::resetInternal() {
	// does NOT reset rawConfiguration
	initialized = false;
	masterProxyCount = resolverCount = desiredTLogCount = tLogWriteAntiQuorum = tLogReplicationFactor = durableStorageQuorum = storageTeamSize = -1;
	tLogDataStoreType = storageServerStoreType = KeyValueStoreType::END;
	autoMasterProxyCount = CLIENT_KNOBS->DEFAULT_AUTO_PROXIES;
	autoResolverCount = CLIENT_KNOBS->DEFAULT_AUTO_RESOLVERS;
	autoDesiredTLogCount = CLIENT_KNOBS->DEFAULT_AUTO_LOGS;
	regions.clear();
	tLogPolicy = storagePolicy = remoteTLogPolicy = IRepPolicyRef();

	remoteDesiredTLogCount = desiredLogRouterCount = -1;
	remoteTLogReplicationFactor = 0;
}

void parse( int* i, ValueRef const& v ) {
	// FIXME: Sanity checking
	*i = atoi(v.toString().c_str());
}

void parseReplicationPolicy(IRepPolicyRef* policy, ValueRef const& v) {
	BinaryReader reader(v, IncludeVersion());
	serializeReplicationPolicy(reader, *policy);
}

void parse( std::vector<RegionInfo>* regions, ValueRef const& v ) {
	try {
		StatusObject statusObj = BinaryReader::fromStringRef<StatusObject>(v, IncludeVersion());
		StatusArray regionArray = statusObj["regions"].get_array();
		regions->clear();
		for (StatusObjectReader dc : regionArray) {
			RegionInfo info;
			std::string idStr;
			dc.get("id", idStr);
			info.dcId = idStr;
			dc.get("priority", info.priority);
			dc.tryGet("satellite_logs", info.satelliteDesiredTLogCount);
			std::string satelliteReplication;
			if(dc.tryGet("satellite_redundancy_mode", satelliteReplication)) {
				if(satelliteReplication == "one_satellite_single") {
					info.satelliteTLogReplicationFactor = 1;
					info.satelliteTLogUsableDcs = 1;
					info.satelliteTLogWriteAntiQuorum = 0;
					info.satelliteTLogPolicy = IRepPolicyRef(new PolicyOne());
				} else if(satelliteReplication == "one_satellite_double") {
					info.satelliteTLogReplicationFactor = 2;
					info.satelliteTLogUsableDcs = 1;
					info.satelliteTLogWriteAntiQuorum = 0;
					info.satelliteTLogPolicy = IRepPolicyRef(new PolicyAcross(2, "zoneid", IRepPolicyRef(new PolicyOne())));
				} else if(satelliteReplication == "one_satellite_triple") {
					info.satelliteTLogReplicationFactor = 3;
					info.satelliteTLogUsableDcs = 1;
					info.satelliteTLogWriteAntiQuorum = 0;
					info.satelliteTLogPolicy = IRepPolicyRef(new PolicyAcross(3, "zoneid", IRepPolicyRef(new PolicyOne())));
				} else if(satelliteReplication == "two_satellite_safe") {
					info.satelliteTLogReplicationFactor = 4;
					info.satelliteTLogUsableDcs = 2;
					info.satelliteTLogWriteAntiQuorum = 0;
					info.satelliteTLogPolicy = IRepPolicyRef(new PolicyAcross(2, "dcid", IRepPolicyRef(new PolicyAcross(2, "zoneid", IRepPolicyRef(new PolicyOne())))));
				} else if(satelliteReplication == "two_satellite_fast") {
					info.satelliteTLogReplicationFactor = 4;
					info.satelliteTLogUsableDcs = 2;
					info.satelliteTLogWriteAntiQuorum = 2;
					info.satelliteTLogPolicy = IRepPolicyRef(new PolicyAcross(2, "dcid", IRepPolicyRef(new PolicyAcross(2, "zoneid", IRepPolicyRef(new PolicyOne())))));
				} else {
					throw invalid_option();
				}
			}
			dc.tryGet("satellite_log_replicas", info.satelliteTLogReplicationFactor);
			dc.tryGet("satellite_usable_dcs", info.satelliteTLogUsableDcs);
			dc.tryGet("satellite_anti_quorum", info.satelliteTLogWriteAntiQuorum);
			json_spirit::mArray satellites;
			if( dc.tryGet("satellites", satellites) ) {
				for (StatusObjectReader s : satellites) {
					SatelliteInfo satInfo;
					std::string sidStr;
					s.get("id", sidStr);
					satInfo.dcId = sidStr;
					s.get("priority", satInfo.priority);
					info.satellites.push_back(satInfo);
				}
				std::sort(info.satellites.begin(), info.satellites.end(), SatelliteInfo::sort_by_priority() );
			}
			regions->push_back(info);
		}
		std::sort(regions->begin(), regions->end(), RegionInfo::sort_by_priority() );
	} catch( Error &e ) {
		regions->clear();
		return;
	}
}

void DatabaseConfiguration::setDefaultReplicationPolicy() {
	if(!storagePolicy) {
		storagePolicy = IRepPolicyRef(new PolicyAcross(storageTeamSize, "zoneid", IRepPolicyRef(new PolicyOne())));
	}
	if(!tLogPolicy) {
		tLogPolicy = IRepPolicyRef(new PolicyAcross(tLogReplicationFactor, "zoneid", IRepPolicyRef(new PolicyOne())));
	}
	if(remoteTLogReplicationFactor > 0 && !remoteTLogPolicy) {
		remoteTLogPolicy = IRepPolicyRef(new PolicyAcross(remoteTLogReplicationFactor, "zoneid", IRepPolicyRef(new PolicyOne())));
	}
	for(auto& r : regions) {
		if(r.satelliteTLogReplicationFactor > 0 && !r.satelliteTLogPolicy) {
			r.satelliteTLogPolicy = IRepPolicyRef(new PolicyAcross(r.satelliteTLogReplicationFactor, "zoneid", IRepPolicyRef(new PolicyOne())));
		}
	}
}

bool DatabaseConfiguration::isValid() const {
	if( !(initialized &&
		tLogWriteAntiQuorum >= 0 &&
		tLogReplicationFactor >= 1 &&
		durableStorageQuorum >= 1 &&
		storageTeamSize >= 1 &&
		getDesiredProxies() >= 1 &&
		getDesiredLogs() >= 1 &&
		getDesiredResolvers() >= 1 &&
		durableStorageQuorum <= storageTeamSize &&
		tLogDataStoreType != KeyValueStoreType::END &&
		storageServerStoreType != KeyValueStoreType::END &&
		autoMasterProxyCount >= 1 &&
		autoResolverCount >= 1 &&
		autoDesiredTLogCount >= 1 &&
		storagePolicy &&
		tLogPolicy &&
		getDesiredRemoteLogs() >= 1 &&
		getDesiredLogRouters() >= 1 &&
		remoteTLogReplicationFactor >= 0 &&
		regions.size() <= 2 &&
		( remoteTLogReplicationFactor == 0 || ( remoteTLogPolicy && regions.size() == 2 && durableStorageQuorum == storageTeamSize ) ) ) ) {
		return false;
	}

	std::set<Key> dcIds;
	std::set<int> priorities;
	dcIds.insert(Key());
	for(auto& r : regions) {
		if( !(!dcIds.count(r.dcId) &&
			!priorities.count(r.priority) &&
			r.satelliteTLogReplicationFactor >= 0 &&
			r.satelliteTLogWriteAntiQuorum >= 0 &&
			r.satelliteTLogUsableDcs >= 0 &&
			( r.satelliteTLogReplicationFactor == 0 || ( r.satelliteTLogPolicy && r.satellites.size() ) ) ) ) {
			return false;
		}
		dcIds.insert(r.dcId);
		priorities.insert(r.priority);
		for(auto& s : r.satellites) {
			if(dcIds.count(s.dcId)) {
				return false;
			}
			dcIds.insert(s.dcId);
		}
	}

	return true;
}

StatusObject DatabaseConfiguration::toJSON(bool noPolicies) const {
	StatusObject result;

	if( initialized ) {
		std::string tlogInfo = tLogPolicy->info();
		std::string storageInfo = storagePolicy->info();
		bool customRedundancy = false;
		if( durableStorageQuorum == storageTeamSize && tLogWriteAntiQuorum == 0 ) {
			if( tLogReplicationFactor == 1 && durableStorageQuorum == 1 ) {
				result["redundancy_mode"] = "single";
			} else if( tLogReplicationFactor == 2 && durableStorageQuorum == 2 ) {
				result["redundancy_mode"] = "double";
			} else if( tLogReplicationFactor == 4 && durableStorageQuorum == 6 && tlogInfo == "dcid^2 x zoneid^2 x 1" && storageInfo == "dcid^3 x zoneid^2 x 1" ) {
				result["redundancy_mode"] = "three_datacenter";
			} else if( tLogReplicationFactor == 3 && durableStorageQuorum == 3 ) {
				result["redundancy_mode"] = "triple";
			} else if( tLogReplicationFactor == 4 && durableStorageQuorum == 3 && tlogInfo == "data_hall^2 x zoneid^2 x 1" && storageInfo == "data_hall^3 x 1" ) {
				result["redundancy_mode"] = "three_data_hall";
			} else {
				customRedundancy = true;
			}
		} else {
			customRedundancy = true;
		}

		if(customRedundancy) {
			result["storage_replicas"] = storageTeamSize;
			result["storage_quorum"] = durableStorageQuorum;
			result["log_replicas"] = tLogReplicationFactor;
			result["log_anti_quorum"] = tLogWriteAntiQuorum;
			if(!noPolicies) result["storage_replication_policy"] = storagePolicy->info();
			if(!noPolicies)  result["log_replication_policy"] = tLogPolicy->info();
		}

		if( tLogDataStoreType == KeyValueStoreType::SSD_BTREE_V1 && storageServerStoreType == KeyValueStoreType::SSD_BTREE_V1) {
			result["storage_engine"] = "ssd-1";
		} else if (tLogDataStoreType == KeyValueStoreType::SSD_BTREE_V2 && storageServerStoreType == KeyValueStoreType::SSD_BTREE_V2) {
			result["storage_engine"] = "ssd-2";
<<<<<<< HEAD
		else if( tLogDataStoreType == KeyValueStoreType::SSD_REDWOOD_V1 && storageServerStoreType == KeyValueStoreType::SSD_REDWOOD_V1 )
			result["storage_engine"] = "ssd-redwood-1";
		else if( tLogDataStoreType == KeyValueStoreType::MEMORY && storageServerStoreType == KeyValueStoreType::MEMORY )
=======
		} else if( tLogDataStoreType == KeyValueStoreType::MEMORY && storageServerStoreType == KeyValueStoreType::MEMORY ) {
>>>>>>> 19e1f795
			result["storage_engine"] = "memory";
		}

		if( remoteTLogReplicationFactor == 0 ) {
			result["remote_redundancy_mode"] = "remote_none";
		} else if( remoteTLogReplicationFactor == 1 ) {
			result["remote_redundancy_mode"] = "remote_single";
		} else if( remoteTLogReplicationFactor == 2 ) {
			result["remote_redundancy_mode"] = "remote_double";
		} else if( remoteTLogReplicationFactor == 3 ) {
			result["remote_redundancy_mode"] = "remote_triple";
		} else {
			result["remote_log_replicas"] = remoteTLogReplicationFactor;
			if(noPolicies && remoteTLogPolicy) result["remote_log_policy"] = remoteTLogPolicy->info();
		}

		if(regions.size()) {
			StatusArray regionArr;
			for(auto& r : regions) {
				StatusObject dcObj;
				dcObj["id"] = r.dcId.toString();
				dcObj["priority"] = r.priority;

				if(r.satelliteTLogReplicationFactor == 1 && r.satelliteTLogUsableDcs == 1 && r.satelliteTLogWriteAntiQuorum == 0) {
					dcObj["satellite_redundancy_mode"] = "one_satellite_single";
				} else if(r.satelliteTLogReplicationFactor == 2 && r.satelliteTLogUsableDcs == 1 && r.satelliteTLogWriteAntiQuorum == 0) {
					dcObj["satellite_redundancy_mode"] = "one_satellite_double";
				} else if(r.satelliteTLogReplicationFactor == 3 && r.satelliteTLogUsableDcs == 1 && r.satelliteTLogWriteAntiQuorum == 0) {
					dcObj["satellite_redundancy_mode"] = "one_satellite_triple";
				} else if(r.satelliteTLogReplicationFactor == 4 && r.satelliteTLogUsableDcs == 2 && r.satelliteTLogWriteAntiQuorum == 0) {
					dcObj["satellite_redundancy_mode"] = "two_satellite_safe";
				} else if(r.satelliteTLogReplicationFactor == 4 && r.satelliteTLogUsableDcs == 2 && r.satelliteTLogWriteAntiQuorum == 2) {
					dcObj["satellite_redundancy_mode"] = "two_satellite_fast";
				} else if(r.satelliteTLogReplicationFactor != 0) {
					dcObj["satellite_log_replicas"] = r.satelliteTLogReplicationFactor;
					dcObj["satellite_usable_dcs"] = r.satelliteTLogUsableDcs;
					dcObj["satellite_anti_quorum"] = r.satelliteTLogWriteAntiQuorum;
					if(r.satelliteTLogPolicy) dcObj["satellite_log_policy"] = r.satelliteTLogPolicy->info();
				}

				if( r.satelliteDesiredTLogCount != -1 ) {
					dcObj["satellite_logs"] = r.satelliteDesiredTLogCount;
				}

				if(r.satellites.size()) {
					StatusArray satellitesArr;
					for(auto& s : r.satellites) {
						StatusObject satObj;
						satObj["id"] = s.dcId.toString();
						satObj["priority"] = s.priority;

						satellitesArr.push_back(satObj);
					}
					dcObj["satellites"] = satellitesArr;
				}

				regionArr.push_back(dcObj);
			}
			result["regions"] = regionArr;
		}

		if( desiredTLogCount != -1 ) {
			result["logs"] = desiredTLogCount;
		}
		if( masterProxyCount != -1 ) {
			result["proxies"] = masterProxyCount;
		}
		if( resolverCount != -1 ) {
			result["resolvers"] = resolverCount;
		}
		if( remoteDesiredTLogCount != -1 ) {
			result["remote_logs"] = remoteDesiredTLogCount;
		}
		if( desiredLogRouterCount != -1 ) {
			result["log_routers"] = desiredLogRouterCount;
		}
		if( autoMasterProxyCount != CLIENT_KNOBS->DEFAULT_AUTO_PROXIES ) {
			result["auto_proxies"] = autoMasterProxyCount;
		}
		if (autoResolverCount != CLIENT_KNOBS->DEFAULT_AUTO_RESOLVERS) {
			result["auto_resolvers"] = autoResolverCount;
		}
		if (autoDesiredTLogCount != CLIENT_KNOBS->DEFAULT_AUTO_LOGS) {
			result["auto_logs"] = autoDesiredTLogCount;
		}
	}

	return result;
}

std::string DatabaseConfiguration::toString() const {
	return json_spirit::write_string(json_spirit::mValue(toJSON()), json_spirit::Output_options::none);
}

bool DatabaseConfiguration::setInternal(KeyRef key, ValueRef value) {
	KeyRef ck = key.removePrefix( configKeysPrefix );
	int type;

	if (ck == LiteralStringRef("initialized")) initialized = true;
	else if (ck == LiteralStringRef("proxies")) parse(&masterProxyCount, value);
	else if (ck == LiteralStringRef("resolvers")) parse(&resolverCount, value);
	else if (ck == LiteralStringRef("logs")) parse(&desiredTLogCount, value);
	else if (ck == LiteralStringRef("log_replicas")) parse(&tLogReplicationFactor, value);
	else if (ck == LiteralStringRef("log_anti_quorum")) parse(&tLogWriteAntiQuorum, value);
	else if (ck == LiteralStringRef("storage_quorum")) parse(&durableStorageQuorum, value);
	else if (ck == LiteralStringRef("storage_replicas")) parse(&storageTeamSize, value);
	else if (ck == LiteralStringRef("log_engine")) { parse((&type), value); tLogDataStoreType = (KeyValueStoreType::StoreType)type; }
	else if (ck == LiteralStringRef("storage_engine")) { parse((&type), value); storageServerStoreType = (KeyValueStoreType::StoreType)type; }
	else if (ck == LiteralStringRef("auto_proxies")) parse(&autoMasterProxyCount, value);
	else if (ck == LiteralStringRef("auto_resolvers")) parse(&autoResolverCount, value);
	else if (ck == LiteralStringRef("auto_logs")) parse(&autoDesiredTLogCount, value);
	else if (ck == LiteralStringRef("storage_replication_policy")) parseReplicationPolicy(&storagePolicy, value);
	else if (ck == LiteralStringRef("log_replication_policy")) parseReplicationPolicy(&tLogPolicy, value);
	else if (ck == LiteralStringRef("remote_logs")) parse(&remoteDesiredTLogCount, value);
	else if (ck == LiteralStringRef("remote_log_replicas")) parse(&remoteTLogReplicationFactor, value);
	else if (ck == LiteralStringRef("remote_log_policy")) parseReplicationPolicy(&remoteTLogPolicy, value);
	else if (ck == LiteralStringRef("log_routers")) parse(&desiredLogRouterCount, value);
	else if (ck == LiteralStringRef("regions")) parse(&regions, value);
	else return false;
	return true;  // All of the above options currently require recovery to take effect
}

inline static KeyValueRef * lower_bound( VectorRef<KeyValueRef> & config, KeyRef const& key ) {
	return std::lower_bound( config.begin(), config.end(), KeyValueRef(key, ValueRef()), KeyValueRef::OrderByKey() );
}
inline static KeyValueRef const* lower_bound( VectorRef<KeyValueRef> const& config, KeyRef const& key ) {
	return lower_bound( const_cast<VectorRef<KeyValueRef> &>(config), key );
}

void DatabaseConfiguration::applyMutation( MutationRef m ) {
	if( m.type == MutationRef::SetValue && m.param1.startsWith(configKeysPrefix) ) {
		set(m.param1, m.param2);
	} else if( m.type == MutationRef::ClearRange ) {
		KeyRangeRef range(m.param1, m.param2);
		if( range.intersects( configKeys ) ) {
			clear(range & configKeys);
		}
	}
}

bool DatabaseConfiguration::set(KeyRef key, ValueRef value) {
	makeConfigurationMutable();
	mutableConfiguration.get()[ key.toString() ] = value.toString();
	return setInternal(key,value);
}

bool DatabaseConfiguration::clear( KeyRangeRef keys ) {
	makeConfigurationMutable();
	auto& mc = mutableConfiguration.get();
	mc.erase( mc.lower_bound( keys.begin.toString() ), mc.lower_bound( keys.end.toString() ) );

	// FIXME: More efficient
	bool wasValid = isValid();
	resetInternal();
	for(auto c = mc.begin(); c != mc.end(); ++c)
		setInternal(c->first, c->second);
	return wasValid && !isValid();
}

Optional<ValueRef> DatabaseConfiguration::get( KeyRef key ) const {
	if (mutableConfiguration.present()) {
		auto i = mutableConfiguration.get().find(key.toString());
		if (i == mutableConfiguration.get().end()) return Optional<ValueRef>();
		return ValueRef(i->second);
	} else {
		auto i = lower_bound(rawConfiguration, key);
		if (i == rawConfiguration.end() || i->key != key) return Optional<ValueRef>();
		return i->value;
	}
}

bool DatabaseConfiguration::isExcludedServer( NetworkAddress a ) const {
	return get( encodeExcludedServersKey( AddressExclusion(a.ip, a.port) ) ).present() ||
		get( encodeExcludedServersKey( AddressExclusion(a.ip) ) ).present();
}
std::set<AddressExclusion> DatabaseConfiguration::getExcludedServers() const {
	const_cast<DatabaseConfiguration*>(this)->makeConfigurationImmutable();
	std::set<AddressExclusion> addrs;
	for( auto i = lower_bound(rawConfiguration, excludedServersKeys.begin); i != rawConfiguration.end() && i->key < excludedServersKeys.end; ++i ) {
		AddressExclusion a = decodeExcludedServersKey( i->key );
		if (a.isValid()) addrs.insert(a);
	}
	return addrs;
}

void DatabaseConfiguration::makeConfigurationMutable() {
	if (mutableConfiguration.present()) return;
	mutableConfiguration = std::map<std::string,std::string>();
	auto& mc = mutableConfiguration.get();
	for(auto r = rawConfiguration.begin(); r != rawConfiguration.end(); ++r)
		mc[ r->key.toString() ] = r->value.toString();
	rawConfiguration = Standalone<VectorRef<KeyValueRef>>();
}

void DatabaseConfiguration::makeConfigurationImmutable() {
	if (!mutableConfiguration.present()) return;
	auto & mc = mutableConfiguration.get();
	rawConfiguration = Standalone<VectorRef<KeyValueRef>>();
	rawConfiguration.resize( rawConfiguration.arena(), mc.size() );
	int i = 0;
	for(auto r = mc.begin(); r != mc.end(); ++r)
		rawConfiguration[i++] = KeyValueRef( rawConfiguration.arena(), KeyValueRef( r->first, r->second ) );
	mutableConfiguration = Optional<std::map<std::string,std::string>>();
}<|MERGE_RESOLUTION|>--- conflicted
+++ resolved
@@ -223,14 +223,12 @@
 			result["storage_engine"] = "ssd-1";
 		} else if (tLogDataStoreType == KeyValueStoreType::SSD_BTREE_V2 && storageServerStoreType == KeyValueStoreType::SSD_BTREE_V2) {
 			result["storage_engine"] = "ssd-2";
-<<<<<<< HEAD
-		else if( tLogDataStoreType == KeyValueStoreType::SSD_REDWOOD_V1 && storageServerStoreType == KeyValueStoreType::SSD_REDWOOD_V1 )
+		} else if( tLogDataStoreType == KeyValueStoreType::SSD_REDWOOD_V1 && storageServerStoreType == KeyValueStoreType::SSD_REDWOOD_V1 ) {
 			result["storage_engine"] = "ssd-redwood-1";
-		else if( tLogDataStoreType == KeyValueStoreType::MEMORY && storageServerStoreType == KeyValueStoreType::MEMORY )
-=======
 		} else if( tLogDataStoreType == KeyValueStoreType::MEMORY && storageServerStoreType == KeyValueStoreType::MEMORY ) {
->>>>>>> 19e1f795
 			result["storage_engine"] = "memory";
+		} else {
+			result["storage_engine"] = "custom";
 		}
 
 		if( remoteTLogReplicationFactor == 0 ) {
