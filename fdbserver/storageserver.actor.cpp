/*
 * storageserver.actor.cpp
 *
 * This source file is part of the FoundationDB open source project
 *
 * Copyright 2013-2018 Apple Inc. and the FoundationDB project authors
 *
 * Licensed under the Apache License, Version 2.0 (the "License");
 * you may not use this file except in compliance with the License.
 * You may obtain a copy of the License at
 *
 *     http://www.apache.org/licenses/LICENSE-2.0
 *
 * Unless required by applicable law or agreed to in writing, software
 * distributed under the License is distributed on an "AS IS" BASIS,
 * WITHOUT WARRANTIES OR CONDITIONS OF ANY KIND, either express or implied.
 * See the License for the specific language governing permissions and
 * limitations under the License.
 */

#include <cinttypes>
#include <functional>
#include <type_traits>
#include <unordered_map>

#include "fdbrpc/fdbrpc.h"
#include "fdbrpc/LoadBalance.h"
#include "flow/ActorCollection.h"
#include "flow/Arena.h"
#include "flow/Hash3.h"
#include "flow/Histogram.h"
#include "flow/IRandom.h"
#include "flow/IndexedSet.h"
#include "flow/SystemMonitor.h"
#include "flow/Tracing.h"
#include "flow/Util.h"
#include "fdbclient/Atomic.h"
#include "fdbclient/DatabaseContext.h"
#include "fdbclient/KeyRangeMap.h"
#include "fdbclient/CommitProxyInterface.h"
#include "fdbclient/KeyBackedTypes.h"
#include "fdbclient/NativeAPI.actor.h"
#include "fdbclient/Notified.h"
#include "fdbclient/StatusClient.h"
#include "fdbclient/SystemData.h"
#include "fdbclient/VersionedMap.h"
#include "fdbserver/FDBExecHelper.actor.h"
#include "fdbserver/IKeyValueStore.h"
#include "fdbserver/Knobs.h"
#include "fdbserver/LatencyBandConfig.h"
#include "fdbserver/LogProtocolMessage.h"
#include "fdbserver/SpanContextMessage.h"
#include "fdbserver/LogSystem.h"
#include "fdbserver/MoveKeys.actor.h"
#include "fdbserver/MutationTracking.h"
#include "fdbserver/RecoveryState.h"
#include "fdbserver/StorageMetrics.h"
#include "fdbserver/ServerDBInfo.h"
#include "fdbserver/TLogInterface.h"
#include "fdbserver/WaitFailure.h"
#include "fdbserver/WorkerInterface.actor.h"
#include "fdbrpc/sim_validation.h"
#include "fdbrpc/Smoother.h"
#include "fdbrpc/Stats.h"
#include "flow/TDMetric.actor.h"
#include "flow/genericactors.actor.h"

#include "flow/actorcompiler.h" // This must be the last #include.

#ifndef __INTEL_COMPILER
#pragma region Data Structures
#endif

#define SHORT_CIRCUT_ACTUAL_STORAGE 0

namespace {
bool canReplyWith(Error e) {
	switch (e.code()) {
	case error_code_transaction_too_old:
	case error_code_future_version:
	case error_code_wrong_shard_server:
	case error_code_process_behind:
	case error_code_watch_cancelled:
		// case error_code_all_alternatives_failed:
		return true;
	default:
		return false;
	};
}
} // namespace

struct AddingShard : NonCopyable {
	KeyRange keys;
	Future<Void> fetchClient; // holds FetchKeys() actor
	Promise<Void> fetchComplete;
	Promise<Void> readWrite;

	// During the Fetching phase, it saves newer mutations whose version is greater or equal to fetchClient's
	// fetchVersion, while the shard is still busy catching up with fetchClient. It applies these updates after fetching
	// completes.
	std::deque<Standalone<VerUpdateRef>> updates;

	struct StorageServer* server;
	Version transferredVersion;

	// To learn more details of the phase transitions, see function fetchKeys(). The phases below are sorted in
	// chronological order and do not go back.
	enum Phase {
		WaitPrevious,
		// During Fetching phase, it fetches data before fetchVersion and write it to storage, then let updater know it
		// is ready to update the deferred updates` (see the comment of member variable `updates` above).
		Fetching,
		// During Waiting phase, it sends updater the deferred updates, and wait until they are durable.
		Waiting
		// The shard's state is changed from adding to readWrite then.
	};

	Phase phase;

	AddingShard(StorageServer* server, KeyRangeRef const& keys);

	// When fetchKeys "partially completes" (splits an adding shard in two), this is used to construct the left half
	AddingShard(AddingShard* prev, KeyRange const& keys)
	  : keys(keys), fetchClient(prev->fetchClient), server(prev->server), transferredVersion(prev->transferredVersion),
	    phase(prev->phase) {}
	~AddingShard() {
		if (!fetchComplete.isSet())
			fetchComplete.send(Void());
		if (!readWrite.isSet())
			readWrite.send(Void());
	}

	void addMutation(Version version, MutationRef const& mutation);

	bool isTransferred() const { return phase == Waiting; }
};

class ShardInfo : public ReferenceCounted<ShardInfo>, NonCopyable {
	ShardInfo(KeyRange keys, std::unique_ptr<AddingShard>&& adding, StorageServer* readWrite)
	  : adding(std::move(adding)), readWrite(readWrite), keys(keys) {}

public:
	// A shard has 3 mutual exclusive states: adding, readWrite and notAssigned.
	std::unique_ptr<AddingShard> adding;
	struct StorageServer* readWrite;
	KeyRange keys;
	uint64_t changeCounter;

	static ShardInfo* newNotAssigned(KeyRange keys) { return new ShardInfo(keys, nullptr, nullptr); }
	static ShardInfo* newReadWrite(KeyRange keys, StorageServer* data) { return new ShardInfo(keys, nullptr, data); }
	static ShardInfo* newAdding(StorageServer* data, KeyRange keys) {
		return new ShardInfo(keys, std::make_unique<AddingShard>(data, keys), nullptr);
	}
	static ShardInfo* addingSplitLeft(KeyRange keys, AddingShard* oldShard) {
		return new ShardInfo(keys, std::make_unique<AddingShard>(oldShard, keys), nullptr);
	}

	bool isReadable() const { return readWrite != nullptr; }
	bool notAssigned() const { return !readWrite && !adding; }
	bool assigned() const { return readWrite || adding; }
	bool isInVersionedData() const { return readWrite || (adding && adding->isTransferred()); }
	void addMutation(Version version, MutationRef const& mutation);
	bool isFetched() const { return readWrite || (adding && adding->fetchComplete.isSet()); }

	const char* debugDescribeState() const {
		if (notAssigned())
			return "NotAssigned";
		else if (adding && !adding->isTransferred())
			return "AddingFetching";
		else if (adding)
			return "AddingTransferred";
		else
			return "ReadWrite";
	}
};

struct StorageServerDisk {
	explicit StorageServerDisk(struct StorageServer* data, IKeyValueStore* storage) : data(data), storage(storage) {}

	void makeNewStorageServerDurable();
	bool makeVersionMutationsDurable(Version& prevStorageVersion, Version newStorageVersion, int64_t& bytesLeft);
	void makeVersionDurable(Version version);
	void makeTssQuarantineDurable();
	Future<bool> restoreDurableState();

	void changeLogProtocol(Version version, ProtocolVersion protocol);

	void writeMutation(MutationRef mutation);
	void writeKeyValue(KeyValueRef kv);
	void clearRange(KeyRangeRef keys);

	Future<Void> getError() { return storage->getError(); }
	Future<Void> init() { return storage->init(); }
	Future<Void> commit() { return storage->commit(); }

	// SOMEDAY: Put readNextKeyInclusive in IKeyValueStore
	Future<Key> readNextKeyInclusive(KeyRef key) { return readFirstKey(storage, KeyRangeRef(key, allKeys.end)); }
	Future<Optional<Value>> readValue(KeyRef key, Optional<UID> debugID = Optional<UID>()) {
		return storage->readValue(key, debugID);
	}
	Future<Optional<Value>> readValuePrefix(KeyRef key, int maxLength, Optional<UID> debugID = Optional<UID>()) {
		return storage->readValuePrefix(key, maxLength, debugID);
	}
	Future<RangeResult> readRange(KeyRangeRef keys, int rowLimit = 1 << 30, int byteLimit = 1 << 30) {
		return storage->readRange(keys, rowLimit, byteLimit);
	}

	KeyValueStoreType getKeyValueStoreType() const { return storage->getType(); }
	StorageBytes getStorageBytes() const { return storage->getStorageBytes(); }
	std::tuple<size_t, size_t, size_t> getSize() const { return storage->getSize(); }

private:
	struct StorageServer* data;
	IKeyValueStore* storage;

	void writeMutations(const VectorRef<MutationRef>& mutations, Version debugVersion, const char* debugContext);

	ACTOR static Future<Key> readFirstKey(IKeyValueStore* storage, KeyRangeRef range) {
		RangeResult r = wait(storage->readRange(range, 1));
		if (r.size())
			return r[0].key;
		else
			return range.end;
	}
};

struct UpdateEagerReadInfo {
	std::vector<KeyRef> keyBegin;
	std::vector<Key> keyEnd; // these are for ClearRange

	std::vector<std::pair<KeyRef, int>> keys;
	std::vector<Optional<Value>> value;

	Arena arena;

	void addMutations(VectorRef<MutationRef> const& mutations) {
		for (auto& m : mutations)
			addMutation(m);
	}

	void addMutation(MutationRef const& m) {
		// SOMEDAY: Theoretically we can avoid a read if there is an earlier overlapping ClearRange
		if (m.type == MutationRef::ClearRange && !m.param2.startsWith(systemKeys.end))
			keyBegin.push_back(m.param2);
		else if (m.type == MutationRef::CompareAndClear) {
			keyBegin.push_back(keyAfter(m.param1, arena));
			if (keys.size() > 0 && keys.back().first == m.param1) {
				// Don't issue a second read, if the last read was equal to the current key.
				// CompareAndClear is likely to be used after another atomic operation on same key.
				keys.back().second = std::max(keys.back().second, m.param2.size() + 1);
			} else {
				keys.emplace_back(m.param1, m.param2.size() + 1);
			}
		} else if ((m.type == MutationRef::AppendIfFits) || (m.type == MutationRef::ByteMin) ||
		           (m.type == MutationRef::ByteMax))
			keys.emplace_back(m.param1, CLIENT_KNOBS->VALUE_SIZE_LIMIT);
		else if (isAtomicOp((MutationRef::Type)m.type))
			keys.emplace_back(m.param1, m.param2.size());
	}

	void finishKeyBegin() {
		std::sort(keyBegin.begin(), keyBegin.end());
		keyBegin.resize(std::unique(keyBegin.begin(), keyBegin.end()) - keyBegin.begin());
		std::sort(keys.begin(), keys.end(), [](const std::pair<KeyRef, int>& lhs, const std::pair<KeyRef, int>& rhs) {
			return (lhs.first < rhs.first) || (lhs.first == rhs.first && lhs.second > rhs.second);
		});
		keys.resize(std::unique(keys.begin(),
		                        keys.end(),
		                        [](const std::pair<KeyRef, int>& lhs, const std::pair<KeyRef, int>& rhs) {
			                        return lhs.first == rhs.first;
		                        }) -
		            keys.begin());
		// value gets populated in doEagerReads
	}

	Optional<Value>& getValue(KeyRef key) {
		int i = std::lower_bound(keys.begin(),
		                         keys.end(),
		                         std::pair<KeyRef, int>(key, 0),
		                         [](const std::pair<KeyRef, int>& lhs, const std::pair<KeyRef, int>& rhs) {
			                         return lhs.first < rhs.first;
		                         }) -
		        keys.begin();
		ASSERT(i < keys.size() && keys[i].first == key);
		return value[i];
	}

	KeyRef getKeyEnd(KeyRef key) {
		int i = std::lower_bound(keyBegin.begin(), keyBegin.end(), key) - keyBegin.begin();
		ASSERT(i < keyBegin.size() && keyBegin[i] == key);
		return keyEnd[i];
	}
};

const int VERSION_OVERHEAD =
    64 + sizeof(Version) + sizeof(Standalone<VerUpdateRef>) + // mutationLog, 64b overhead for map
    2 * (64 + sizeof(Version) +
         sizeof(Reference<VersionedMap<KeyRef, ValueOrClearToRef>::PTreeT>)); // versioned map [ x2 for
                                                                              // createNewVersion(version+1) ], 64b
                                                                              // overhead for map
// For both the mutation log and the versioned map.
static int mvccStorageBytes(MutationRef const& m) {
	return VersionedMap<KeyRef, ValueOrClearToRef>::overheadPerItem * 2 +
	       (MutationRef::OVERHEAD_BYTES + m.param1.size() + m.param2.size()) * 2;
}

struct FetchInjectionInfo {
	Arena arena;
	vector<VerUpdateRef> changes;
};

struct RangeFeedInfo : ReferenceCounted<RangeFeedInfo> {
	std::deque<Standalone<MutationRefAndVersion>> mutations;
	KeyRange range;
	Key id;
};

class ServerWatchMetadata : public ReferenceCounted<ServerWatchMetadata> {
public:
	Key key;
	Optional<Value> value;
	Version version;
	Future<Version> watch_impl;
	Promise<Version> versionPromise;
	Optional<TagSet> tags;
	Optional<UID> debugID;

	ServerWatchMetadata(Key key, Optional<Value> value, Version version, Optional<TagSet> tags, Optional<UID> debugID)
	  : key(key), value(value), version(version), tags(tags), debugID(debugID) {}
};

struct StorageServer {
	typedef VersionedMap<KeyRef, ValueOrClearToRef> VersionedData;

private:
	// versionedData contains sets and clears.

	// * Nonoverlapping: No clear overlaps a set or another clear, or adjoins another clear.
	// ~ Clears are maximal: If versionedData.at(v) contains a clear [b,e) then
	//      there is a key data[e]@v, or e==allKeys.end, or a shard boundary or former boundary at e

	// * Reads are possible: When k is in a readable shard, for any v in [storageVersion, version.get()],
	//      storage[k] + versionedData.at(v)[k] = database[k] @ v    (storage[k] might be @ any version in
	//      [durableVersion, storageVersion])

	// * Transferred shards are partially readable: When k is in an adding, transferred shard, for any v in
	// [transferredVersion, version.get()],
	//      storage[k] + versionedData.at(v)[k] = database[k] @ v

	// * versionedData contains versions [storageVersion(), version.get()].  It might also contain version
	// (version.get()+1), in which changeDurableVersion may be deleting ghosts, and/or it might
	//      contain later versions if applyUpdate is on the stack.

	// * Old shards are erased: versionedData.atLatest() has entries (sets or intersecting clears) only for keys in
	// readable or adding,transferred shards.
	//   Earlier versions may have extra entries for shards that *were* readable or adding,transferred when those
	//   versions were the latest, but they eventually are forgotten.

	// * Old mutations are erased: All items in versionedData.atLatest() have insertVersion() > durableVersion(), but
	// views
	//   at older versions may contain older items which are also in storage (this is OK because of idempotency)

	VersionedData versionedData;
	std::map<Version, Standalone<VerUpdateRef>> mutationLog; // versions (durableVersion, version]
	std::unordered_map<KeyRef, Reference<ServerWatchMetadata>> watchMap; // keep track of server watches

public:
public:
	// Histograms
	struct FetchKeysHistograms {
		const Reference<Histogram> latency;
		const Reference<Histogram> bytes;
		const Reference<Histogram> bandwidth;

		FetchKeysHistograms()
		  : latency(Histogram::getHistogram(STORAGESERVER_HISTOGRAM_GROUP,
		                                    FETCH_KEYS_LATENCY_HISTOGRAM,
		                                    Histogram::Unit::microseconds)),
		    bytes(Histogram::getHistogram(STORAGESERVER_HISTOGRAM_GROUP,
		                                  FETCH_KEYS_BYTES_HISTOGRAM,
		                                  Histogram::Unit::bytes)),
		    bandwidth(Histogram::getHistogram(STORAGESERVER_HISTOGRAM_GROUP,
		                                      FETCH_KEYS_BYTES_PER_SECOND_HISTOGRAM,
		                                      Histogram::Unit::bytes_per_second)) {}
	} fetchKeysHistograms;

	Reference<Histogram> tlogCursorReadsLatencyHistogram;
	Reference<Histogram> ssVersionLockLatencyHistogram;
	Reference<Histogram> eagerReadsLatencyHistogram;
	Reference<Histogram> fetchKeysPTreeUpdatesLatencyHistogram;
	Reference<Histogram> tLogMsgsPTreeUpdatesLatencyHistogram;
	Reference<Histogram> storageUpdatesDurableLatencyHistogram;
	Reference<Histogram> storageCommitLatencyHistogram;
	Reference<Histogram> ssDurableVersionUpdateLatencyHistogram;

	// watch map operations
	Reference<ServerWatchMetadata> getWatchMetadata(KeyRef key) const;
	KeyRef setWatchMetadata(Reference<ServerWatchMetadata> metadata);
	void deleteWatchMetadata(KeyRef key);
	void clearWatchMetadata();

	class CurrentRunningFetchKeys {
		std::unordered_map<UID, double> startTimeMap;
		std::unordered_map<UID, KeyRange> keyRangeMap;

		static const StringRef emptyString;
		static const KeyRangeRef emptyKeyRange;

	public:
		void recordStart(const UID id, const KeyRange& keyRange) {
			startTimeMap[id] = now();
			keyRangeMap[id] = keyRange;
		}

		void recordFinish(const UID id) {
			startTimeMap.erase(id);
			keyRangeMap.erase(id);
		}

		std::pair<double, KeyRange> longestTime() const {
			if (numRunning() == 0) {
				return { -1, emptyKeyRange };
			}

			const double currentTime = now();
			double longest = 0;
			UID UIDofLongest;
			for (const auto& kv : startTimeMap) {
				const double currentRunningTime = currentTime - kv.second;
				if (longest <= currentRunningTime) {
					longest = currentRunningTime;
					UIDofLongest = kv.first;
				}
			}
			if (BUGGIFY) {
				UIDofLongest = deterministicRandom()->randomUniqueID();
			}
			auto it = keyRangeMap.find(UIDofLongest);
			if (it != keyRangeMap.end()) {
				return { longest, it->second };
			}
			return { -1, emptyKeyRange };
		}

		int numRunning() const { return startTimeMap.size(); }
	} currentRunningFetchKeys;

	Tag tag;
	vector<std::pair<Version, Tag>> history;
	vector<std::pair<Version, Tag>> allHistory;
	Version poppedAllAfter;
	std::map<Version, Arena>
	    freeable; // for each version, an Arena that must be held until that version is < oldestVersion
	Arena lastArena;
	double cpuUsage;
	double diskUsage;

	std::map<Version, Standalone<VerUpdateRef>> const& getMutationLog() const { return mutationLog; }
	std::map<Version, Standalone<VerUpdateRef>>& getMutableMutationLog() { return mutationLog; }
	VersionedData const& data() const { return versionedData; }
	VersionedData& mutableData() { return versionedData; }

	double old_rate = 1.0;
	double currentRate() {
		auto versionLag = version.get() - durableVersion.get();
		double res;
		if (versionLag >= SERVER_KNOBS->STORAGE_DURABILITY_LAG_HARD_MAX) {
			res = 0.0;
		} else if (versionLag > SERVER_KNOBS->STORAGE_DURABILITY_LAG_SOFT_MAX) {
			res =
			    1.0 -
			    (double(versionLag - SERVER_KNOBS->STORAGE_DURABILITY_LAG_SOFT_MAX) /
			     double(SERVER_KNOBS->STORAGE_DURABILITY_LAG_HARD_MAX - SERVER_KNOBS->STORAGE_DURABILITY_LAG_SOFT_MAX));
		} else {
			res = 1.0;
		}
		if (res != old_rate) {
			TraceEvent(SevDebug, "LocalRatekeeperChange", thisServerID)
			    .detail("Old", old_rate)
			    .detail("New", res)
			    .detail("NonDurableVersions", versionLag);
			old_rate = res;
		}
		return res;
	}

	void addMutationToMutationLogOrStorage(
	    Version ver,
	    MutationRef m); // Appends m to mutationLog@ver, or to storage if ver==invalidVersion

	// Update the byteSample, and write the updates to the mutation log@ver, or to storage if ver==invalidVersion
	void byteSampleApplyMutation(MutationRef const& m, Version ver);
	void byteSampleApplySet(KeyValueRef kv, Version ver);
	void byteSampleApplyClear(KeyRangeRef range, Version ver);

	void popVersion(Version v, bool popAllTags = false) {
		if (logSystem && !isTss()) {
			if (v > poppedAllAfter) {
				popAllTags = true;
				poppedAllAfter = std::numeric_limits<Version>::max();
			}

			vector<std::pair<Version, Tag>>* hist = &history;
			vector<std::pair<Version, Tag>> allHistoryCopy;
			if (popAllTags) {
				allHistoryCopy = allHistory;
				hist = &allHistoryCopy;
			}

			while (hist->size() && v > hist->back().first) {
				logSystem->pop(v, hist->back().second);
				hist->pop_back();
			}
			if (hist->size()) {
				logSystem->pop(v, hist->back().second);
			} else {
				logSystem->pop(v, tag);
			}
		}
	}

	Standalone<VerUpdateRef>& addVersionToMutationLog(Version v) {
		// return existing version...
		auto m = mutationLog.find(v);
		if (m != mutationLog.end())
			return m->second;

		// ...or create a new one
		auto& u = mutationLog[v];
		u.version = v;
		if (lastArena.getSize() >= 65536)
			lastArena = Arena(4096);
		u.arena() = lastArena;
		counters.bytesInput += VERSION_OVERHEAD;
		return u;
	}

	MutationRef addMutationToMutationLog(Standalone<VerUpdateRef>& mLV, MutationRef const& m) {
		byteSampleApplyMutation(m, mLV.version);
		counters.bytesInput += mvccStorageBytes(m);
		return mLV.push_back_deep(mLV.arena(), m);
	}

	void setTssPair(UID pairId) {
		tssPairID = Optional<UID>(pairId);

		// Set up tss fault injection here, only if we are in simulated mode and with fault injection.
		// With fault injection enabled, the tss will start acting normal for a bit, then after the specified delay
		// start behaving incorrectly.
		if (g_network->isSimulated() && !g_simulator.speedUpSimulation &&
		    g_simulator.tssMode >= ISimulator::TSSMode::EnabledAddDelay) {
			tssFaultInjectTime = now() + deterministicRandom()->randomInt(60, 300);
			TraceEvent(SevWarnAlways, "TSSInjectFaultEnabled", thisServerID)
			    .detail("Mode", g_simulator.tssMode)
			    .detail("At", tssFaultInjectTime.get());
		}
	}

	// If a TSS is "in quarantine", it means it has incorrect data. It is effectively in a "zombie" state where it
	// rejects all read requests and ignores all non-private mutations and data movements, but otherwise is still part
	// of the cluster. The purpose of this state is to "freeze" the TSS state after a mismatch so a human operator can
	// investigate, but preventing a new storage process from replacing the TSS on the worker. It will still get removed
	// from the cluster if it falls behind on the mutation stream, or if its tss pair gets removed and its tag is no
	// longer valid.
	bool isTSSInQuarantine() { return tssPairID.present() && tssInQuarantine; }

	void startTssQuarantine() {
		if (!tssInQuarantine) {
			// persist quarantine so it's still quarantined if rebooted
			storage.makeTssQuarantineDurable();
		}
		tssInQuarantine = true;
	}

	StorageServerDisk storage;

	KeyRangeMap<Reference<ShardInfo>> shards;
	uint64_t shardChangeCounter; // max( shards->changecounter )

	KeyRangeMap<bool> cachedRangeMap; // indicates if a key-range is being cached

	KeyRangeMap<std::vector<Reference<RangeFeedInfo>>> keyRangeFeed;
	std::map<Key, Reference<RangeFeedInfo>> uidRangeFeed;

	// newestAvailableVersion[k]
	//   == invalidVersion -> k is unavailable at all versions
	//   <= storageVersion -> k is unavailable at all versions (but might be read anyway from storage if we are in the
	//   process of committing makeShardDurable)
	//   == v              -> k is readable (from storage+versionedData) @ [storageVersion,v], and not being updated
	//   when version increases
	//   == latestVersion  -> k is readable (from storage+versionedData) @ [storageVersion,version.get()], and thus
	//   stays available when version increases
	CoalescedKeyRangeMap<Version> newestAvailableVersion;

	CoalescedKeyRangeMap<Version> newestDirtyVersion; // Similar to newestAvailableVersion, but includes (only) keys
	                                                  // that were only partly available (due to cancelled fetchKeys)

	// The following are in rough order from newest to oldest
	Version lastTLogVersion, lastVersionWithData, restoredVersion;
	NotifiedVersion version;
	NotifiedVersion desiredOldestVersion; // We can increase oldestVersion (and then durableVersion) to this version
	                                      // when the disk permits
	NotifiedVersion oldestVersion; // See also storageVersion()
	NotifiedVersion durableVersion; // At least this version will be readable from storage after a power failure
	Version rebootAfterDurableVersion;
	int8_t primaryLocality;

	Deque<std::pair<Version, Version>> recoveryVersionSkips;
	int64_t versionLag; // An estimate for how many versions it takes for the data to move from the logs to this storage
	                    // server

	Optional<UID> sourceTLogID; // the tLog from which the latest batch of versions were fetched

	ProtocolVersion logProtocol;

	Reference<ILogSystem> logSystem;
	Reference<ILogSystem::IPeekCursor> logCursor;

	UID thisServerID;
	Optional<UID> tssPairID; // if this server is a tss, this is the id of its (ss) pair
	Optional<UID> ssPairID; // if this server is an ss, this is the id of its (tss) pair
	Optional<double> tssFaultInjectTime;
	bool tssInQuarantine;

	Key sk;
	Reference<AsyncVar<ServerDBInfo>> db;
	Database cx;
	ActorCollection actors;

	StorageServerMetrics metrics;
	CoalescedKeyRangeMap<bool, int64_t, KeyBytesMetric<int64_t>> byteSampleClears;
	AsyncVar<bool> byteSampleClearsTooLarge;
	Future<Void> byteSampleRecovery;
	Future<Void> durableInProgress;

	AsyncMap<Key, bool> watches;
	int64_t watchBytes;
	int64_t numWatches;
	AsyncVar<bool> noRecentUpdates;
	double lastUpdate;

	Int64MetricHandle readQueueSizeMetric;

	std::string folder;

	// defined only during splitMutations()/addMutation()
	UpdateEagerReadInfo* updateEagerReads;

	FlowLock durableVersionLock;
	FlowLock fetchKeysParallelismLock;
	int64_t fetchKeysBytesBudget;
	AsyncVar<bool> fetchKeysBudgetUsed;
	vector<Promise<FetchInjectionInfo*>> readyFetchKeys;

	int64_t instanceID;

	Promise<Void> otherError;
	Promise<Void> coreStarted;
	bool shuttingDown;

	bool behind;
	bool versionBehind;

	bool debug_inApplyUpdate;
	double debug_lastValidateTime;

	int maxQueryQueue;
	int getAndResetMaxQueryQueueSize() {
		int val = maxQueryQueue;
		maxQueryQueue = 0;
		return val;
	}

	struct TransactionTagCounter {
		struct TagInfo {
			TransactionTag tag;
			double rate;
			double fractionalBusyness;

			TagInfo(TransactionTag const& tag, double rate, double fractionalBusyness)
			  : tag(tag), rate(rate), fractionalBusyness(fractionalBusyness) {}
		};

		TransactionTagMap<int64_t> intervalCounts;
		int64_t intervalTotalSampledCount = 0;
		TransactionTag busiestTag;
		int64_t busiestTagCount = 0;
		double intervalStart = 0;

		Optional<TagInfo> previousBusiestTag;

		int64_t costFunction(int64_t bytes) { return bytes / SERVER_KNOBS->READ_COST_BYTE_FACTOR + 1; }

		void addRequest(Optional<TagSet> const& tags, int64_t bytes) {
			if (tags.present()) {
				TEST(true); // Tracking tag on storage server
				double cost = costFunction(bytes);
				for (auto& tag : tags.get()) {
					int64_t& count = intervalCounts[TransactionTag(tag, tags.get().getArena())];
					count += cost;
					if (count > busiestTagCount) {
						busiestTagCount = count;
						busiestTag = tag;
					}
				}

				intervalTotalSampledCount += cost;
			}
		}

		void startNewInterval(UID id) {
			double elapsed = now() - intervalStart;
			previousBusiestTag.reset();
			if (intervalStart > 0 && CLIENT_KNOBS->READ_TAG_SAMPLE_RATE > 0 && elapsed > 0) {
				double rate = busiestTagCount / CLIENT_KNOBS->READ_TAG_SAMPLE_RATE / elapsed;
				if (rate > SERVER_KNOBS->MIN_TAG_READ_PAGES_RATE) {
					previousBusiestTag = TagInfo(busiestTag, rate, (double)busiestTagCount / intervalTotalSampledCount);
				}

				TraceEvent("BusiestReadTag", id)
				    .detail("Elapsed", elapsed)
				    .detail("Tag", printable(busiestTag))
				    .detail("TagCost", busiestTagCount)
				    .detail("TotalSampledCost", intervalTotalSampledCount)
				    .detail("Reported", previousBusiestTag.present())
				    .trackLatest(id.toString() + "/BusiestReadTag");
			}

			intervalCounts.clear();
			intervalTotalSampledCount = 0;
			busiestTagCount = 0;
			intervalStart = now();
		}

		Optional<TagInfo> getBusiestTag() const { return previousBusiestTag; }
	};

	TransactionTagCounter transactionTagCounter;

	Optional<LatencyBandConfig> latencyBandConfig;

	struct Counters {
		CounterCollection cc;
		Counter allQueries, getKeyQueries, getValueQueries, getRangeQueries, getRangeStreamQueries, finishedQueries,
		    lowPriorityQueries, rowsQueried, bytesQueried, watchQueries, emptyQueries;

		// Bytes of the mutations that have been added to the memory of the storage server. When the data is durable
		// and cleared from the memory, we do not subtract it but add it to bytesDurable.
		Counter bytesInput;
		// Bytes of the mutations that have been removed from memory because they durable. The counting is same as
		// bytesInput, instead of the actual bytes taken in the storages, so that (bytesInput - bytesDurable) can
		// reflect the current memory footprint of MVCC.
		Counter bytesDurable;
		// Bytes fetched by fetchKeys() for data movements. The size is counted as a collection of KeyValueRef.
		Counter bytesFetched;
		// Like bytesInput but without MVCC accounting. The size is counted as how much it takes when serialized. It
		// is basically the size of both parameters of the mutation and a 12 bytes overhead that keeps mutation type
		// and the lengths of both parameters.
		Counter mutationBytes;

		Counter sampledBytesCleared;
		// The number of key-value pairs fetched by fetchKeys()
		Counter kvFetched;
		Counter mutations, setMutations, clearRangeMutations, atomicMutations;
		Counter updateBatches, updateVersions;
		Counter loops;
		Counter fetchWaitingMS, fetchWaitingCount, fetchExecutingMS, fetchExecutingCount;
		Counter readsRejected;
		Counter fetchedVersions;
		Counter fetchesFromLogs;

		LatencySample readLatencySample;
		LatencyBands readLatencyBands;

		Counters(StorageServer* self)
		  : cc("StorageServer", self->thisServerID.toString()), getKeyQueries("GetKeyQueries", cc),
		    getValueQueries("GetValueQueries", cc), getRangeQueries("GetRangeQueries", cc),
		    getRangeStreamQueries("GetRangeStreamQueries", cc), allQueries("QueryQueue", cc),
		    finishedQueries("FinishedQueries", cc), lowPriorityQueries("LowPriorityQueries", cc),
		    rowsQueried("RowsQueried", cc), bytesQueried("BytesQueried", cc), watchQueries("WatchQueries", cc),
		    emptyQueries("EmptyQueries", cc), bytesInput("BytesInput", cc), bytesDurable("BytesDurable", cc),
		    bytesFetched("BytesFetched", cc), mutationBytes("MutationBytes", cc),
		    sampledBytesCleared("SampledBytesCleared", cc), kvFetched("KVFetched", cc), mutations("Mutations", cc),
		    setMutations("SetMutations", cc), clearRangeMutations("ClearRangeMutations", cc),
		    atomicMutations("AtomicMutations", cc), updateBatches("UpdateBatches", cc),
		    updateVersions("UpdateVersions", cc), loops("Loops", cc), fetchWaitingMS("FetchWaitingMS", cc),
		    fetchWaitingCount("FetchWaitingCount", cc), fetchExecutingMS("FetchExecutingMS", cc),
		    fetchExecutingCount("FetchExecutingCount", cc), readsRejected("ReadsRejected", cc),
		    fetchedVersions("FetchedVersions", cc), fetchesFromLogs("FetchesFromLogs", cc),
		    readLatencySample("ReadLatencyMetrics",
		                      self->thisServerID,
		                      SERVER_KNOBS->LATENCY_METRICS_LOGGING_INTERVAL,
		                      SERVER_KNOBS->LATENCY_SAMPLE_SIZE),
		    readLatencyBands("ReadLatencyBands", self->thisServerID, SERVER_KNOBS->STORAGE_LOGGING_DELAY) {
			specialCounter(cc, "LastTLogVersion", [self]() { return self->lastTLogVersion; });
			specialCounter(cc, "Version", [self]() { return self->version.get(); });
			specialCounter(cc, "StorageVersion", [self]() { return self->storageVersion(); });
			specialCounter(cc, "DurableVersion", [self]() { return self->durableVersion.get(); });
			specialCounter(cc, "DesiredOldestVersion", [self]() { return self->desiredOldestVersion.get(); });
			specialCounter(cc, "VersionLag", [self]() { return self->versionLag; });
			specialCounter(cc, "LocalRate", [self] { return int64_t(self->currentRate() * 100); });

			specialCounter(cc, "BytesReadSampleCount", [self]() { return self->metrics.bytesReadSample.queue.size(); });
			specialCounter(
			    cc, "FetchKeysFetchActive", [self]() { return self->fetchKeysParallelismLock.activePermits(); });
			specialCounter(cc, "FetchKeysWaiting", [self]() { return self->fetchKeysParallelismLock.waiters(); });
			specialCounter(cc, "QueryQueueMax", [self]() { return self->getAndResetMaxQueryQueueSize(); });
			specialCounter(cc, "BytesStored", [self]() { return self->metrics.byteSample.getEstimate(allKeys); });
			specialCounter(cc, "ActiveWatches", [self]() { return self->numWatches; });
			specialCounter(cc, "WatchBytes", [self]() { return self->watchBytes; });
			specialCounter(cc, "KvstoreSizeTotal", [self]() { return std::get<0>(self->storage.getSize()); });
			specialCounter(cc, "KvstoreNodeTotal", [self]() { return std::get<1>(self->storage.getSize()); });
			specialCounter(cc, "KvstoreInlineKey", [self]() { return std::get<2>(self->storage.getSize()); });
		}
	} counters;

	StorageServer(IKeyValueStore* storage,
	              Reference<AsyncVar<ServerDBInfo>> const& db,
	              StorageServerInterface const& ssi)
	  : fetchKeysHistograms(), instanceID(deterministicRandom()->randomUniqueID().first()), storage(this, storage),
	    db(db), actors(false), lastTLogVersion(0), lastVersionWithData(0), restoredVersion(0),
	    rebootAfterDurableVersion(std::numeric_limits<Version>::max()), durableInProgress(Void()), versionLag(0),
	    primaryLocality(tagLocalityInvalid), updateEagerReads(0), shardChangeCounter(0),
	    fetchKeysParallelismLock(SERVER_KNOBS->FETCH_KEYS_PARALLELISM),
	    fetchKeysBytesBudget(SERVER_KNOBS->STORAGE_FETCH_BYTES), fetchKeysBudgetUsed(false), shuttingDown(false),
	    debug_inApplyUpdate(false), debug_lastValidateTime(0), watchBytes(0), numWatches(0), logProtocol(0),
	    counters(this), tag(invalidTag), maxQueryQueue(0), thisServerID(ssi.id()), tssInQuarantine(false),
	    readQueueSizeMetric(LiteralStringRef("StorageServer.ReadQueueSize")), behind(false), versionBehind(false),
	    byteSampleClears(false, LiteralStringRef("\xff\xff\xff")), noRecentUpdates(false), lastUpdate(now()),
	    poppedAllAfter(std::numeric_limits<Version>::max()), cpuUsage(0.0), diskUsage(0.0),
	    tlogCursorReadsLatencyHistogram(Histogram::getHistogram(STORAGESERVER_HISTOGRAM_GROUP,
	                                                            TLOG_CURSOR_READS_LATENCY_HISTOGRAM,
	                                                            Histogram::Unit::microseconds)),
	    ssVersionLockLatencyHistogram(Histogram::getHistogram(STORAGESERVER_HISTOGRAM_GROUP,
	                                                          SS_VERSION_LOCK_LATENCY_HISTOGRAM,
	                                                          Histogram::Unit::microseconds)),
	    eagerReadsLatencyHistogram(Histogram::getHistogram(STORAGESERVER_HISTOGRAM_GROUP,
	                                                       EAGER_READS_LATENCY_HISTOGRAM,
	                                                       Histogram::Unit::microseconds)),
	    fetchKeysPTreeUpdatesLatencyHistogram(Histogram::getHistogram(STORAGESERVER_HISTOGRAM_GROUP,
	                                                                  FETCH_KEYS_PTREE_UPDATES_LATENCY_HISTOGRAM,
	                                                                  Histogram::Unit::microseconds)),
	    tLogMsgsPTreeUpdatesLatencyHistogram(Histogram::getHistogram(STORAGESERVER_HISTOGRAM_GROUP,
	                                                                 TLOG_MSGS_PTREE_UPDATES_LATENCY_HISTOGRAM,
	                                                                 Histogram::Unit::microseconds)),
	    storageUpdatesDurableLatencyHistogram(Histogram::getHistogram(STORAGESERVER_HISTOGRAM_GROUP,
	                                                                  STORAGE_UPDATES_DURABLE_LATENCY_HISTOGRAM,
	                                                                  Histogram::Unit::microseconds)),
	    storageCommitLatencyHistogram(Histogram::getHistogram(STORAGESERVER_HISTOGRAM_GROUP,
	                                                          STORAGE_COMMIT_LATENCY_HISTOGRAM,
	                                                          Histogram::Unit::microseconds)),
	    ssDurableVersionUpdateLatencyHistogram(Histogram::getHistogram(STORAGESERVER_HISTOGRAM_GROUP,
	                                                                   SS_DURABLE_VERSION_UPDATE_LATENCY_HISTOGRAM,
	                                                                   Histogram::Unit::microseconds)) {
		version.initMetric(LiteralStringRef("StorageServer.Version"), counters.cc.id);
		oldestVersion.initMetric(LiteralStringRef("StorageServer.OldestVersion"), counters.cc.id);
		durableVersion.initMetric(LiteralStringRef("StorageServer.DurableVersion"), counters.cc.id);
		desiredOldestVersion.initMetric(LiteralStringRef("StorageServer.DesiredOldestVersion"), counters.cc.id);

		newestAvailableVersion.insert(allKeys, invalidVersion);
		newestDirtyVersion.insert(allKeys, invalidVersion);
		addShard(ShardInfo::newNotAssigned(allKeys));

		cx = openDBOnServer(db, TaskPriority::DefaultEndpoint, LockAware::TRUE);
	}

	//~StorageServer() { fclose(log); }

	// Puts the given shard into shards.  The caller is responsible for adding shards
	//   for all ranges in shards.getAffectedRangesAfterInsertion(newShard->keys)), because these
	//   shards are invalidated by the call.
	void addShard(ShardInfo* newShard) {
		ASSERT(!newShard->keys.empty());
		newShard->changeCounter = ++shardChangeCounter;
		//TraceEvent("AddShard", this->thisServerID).detail("KeyBegin", newShard->keys.begin).detail("KeyEnd", newShard->keys.end).detail("State", newShard->isReadable() ? "Readable" : newShard->notAssigned() ? "NotAssigned" : "Adding").detail("Version", this->version.get());
		/*auto affected = shards.getAffectedRangesAfterInsertion( newShard->keys, Reference<ShardInfo>() );
		for(auto i = affected.begin(); i != affected.end(); ++i)
		    shards.insert( *i, Reference<ShardInfo>() );*/
		shards.insert(newShard->keys, Reference<ShardInfo>(newShard));
	}
	void addMutation(Version version,
	                 MutationRef const& mutation,
	                 KeyRangeRef const& shard,
	                 UpdateEagerReadInfo* eagerReads);
	void setInitialVersion(Version ver) {
		version = ver;
		desiredOldestVersion = ver;
		oldestVersion = ver;
		durableVersion = ver;
		lastVersionWithData = ver;
		restoredVersion = ver;

		mutableData().createNewVersion(ver);
		mutableData().forgetVersionsBefore(ver);
	}

	bool isTss() const { return tssPairID.present(); }

	bool isSSWithTSSPair() const { return ssPairID.present(); }

	void setSSWithTssPair(UID idOfTSS) { ssPairID = Optional<UID>(idOfTSS); }

	void clearSSWithTssPair() { ssPairID = Optional<UID>(); }

	// This is the maximum version that might be read from storage (the minimum version is durableVersion)
	Version storageVersion() const { return oldestVersion.get(); }

	bool isReadable(KeyRangeRef const& keys) {
		auto sh = shards.intersectingRanges(keys);
		for (auto i = sh.begin(); i != sh.end(); ++i)
			if (!i->value()->isReadable())
				return false;
		return true;
	}

	void checkChangeCounter(uint64_t oldShardChangeCounter, KeyRef const& key) {
		if (oldShardChangeCounter != shardChangeCounter && shards[key]->changeCounter > oldShardChangeCounter) {
			TEST(true); // shard change during getValueQ
			throw wrong_shard_server();
		}
	}

	void checkChangeCounter(uint64_t oldShardChangeCounter, KeyRangeRef const& keys) {
		if (oldShardChangeCounter != shardChangeCounter) {
			auto sh = shards.intersectingRanges(keys);
			for (auto i = sh.begin(); i != sh.end(); ++i)
				if (i->value()->changeCounter > oldShardChangeCounter) {
					TEST(true); // shard change during range operation
					throw wrong_shard_server();
				}
		}
	}

	Counter::Value queueSize() { return counters.bytesInput.getValue() - counters.bytesDurable.getValue(); }

	// penalty used by loadBalance() to balance requests among SSes. We prefer SS with less write queue size.
	double getPenalty() {
		return std::max(std::max(1.0,
		                         (queueSize() - (SERVER_KNOBS->TARGET_BYTES_PER_STORAGE_SERVER -
		                                         2.0 * SERVER_KNOBS->SPRING_BYTES_STORAGE_SERVER)) /
		                             SERVER_KNOBS->SPRING_BYTES_STORAGE_SERVER),
		                (currentRate() < 1e-6 ? 1e6 : 1.0 / currentRate()));
	}

	// Normally the storage server prefers to serve read requests over making mutations
	// durable to disk. However, when the storage server falls to far behind on
	// making mutations durable, this function will change the priority to prefer writes.
	Future<Void> getQueryDelay() {
		if ((version.get() - durableVersion.get() > SERVER_KNOBS->LOW_PRIORITY_DURABILITY_LAG) ||
		    (queueSize() > SERVER_KNOBS->LOW_PRIORITY_STORAGE_QUEUE_BYTES)) {
			++counters.lowPriorityQueries;
			return delay(0, TaskPriority::LowPriorityRead);
		}
		return delay(0, TaskPriority::DefaultEndpoint);
	}

	template <class Reply>
	using isLoadBalancedReply = std::is_base_of<LoadBalancedReply, Reply>;

	template <class Reply>
	static typename std::enable_if<isLoadBalancedReply<Reply>::value, void>::type
	sendErrorWithPenalty(const ReplyPromise<Reply>& promise, const Error& err, double penalty) {
		Reply reply;
		reply.error = err;
		reply.penalty = penalty;
		promise.send(reply);
	}

	template <class Reply>
	static typename std::enable_if<!isLoadBalancedReply<Reply>::value, void>::type
	sendErrorWithPenalty(const ReplyPromise<Reply>& promise, const Error& err, double) {
		promise.sendError(err);
	}

	template <class Request>
	bool shouldRead(const Request& request) {
		auto rate = currentRate();
		if (isTSSInQuarantine() || (rate < SERVER_KNOBS->STORAGE_DURABILITY_LAG_REJECT_THRESHOLD &&
		                            deterministicRandom()->random01() >
		                                std::max(SERVER_KNOBS->STORAGE_DURABILITY_LAG_MIN_RATE,
		                                         rate / SERVER_KNOBS->STORAGE_DURABILITY_LAG_REJECT_THRESHOLD))) {
			sendErrorWithPenalty(request.reply, server_overloaded(), getPenalty());
			++counters.readsRejected;
			return false;
		}
		return true;
	}

	template <class Request, class HandleFunction>
	Future<Void> readGuard(const Request& request, const HandleFunction& fun) {
		bool read = shouldRead(request);
		if (!read) {
			return Void();
		}
		return fun(this, request);
	}
};

const StringRef StorageServer::CurrentRunningFetchKeys::emptyString = LiteralStringRef("");
const KeyRangeRef StorageServer::CurrentRunningFetchKeys::emptyKeyRange =
    KeyRangeRef(StorageServer::CurrentRunningFetchKeys::emptyString,
                StorageServer::CurrentRunningFetchKeys::emptyString);

// If and only if key:=value is in (storage+versionedData),    // NOT ACTUALLY: and key < allKeys.end,
//   and H(key) < |key+value|/bytesPerSample,
//     let sampledSize = max(|key+value|,bytesPerSample)
//     persistByteSampleKeys.begin()+key := sampledSize is in storage
//     (key,sampledSize) is in byteSample

// So P(key is sampled) * sampledSize == |key+value|

void StorageServer::byteSampleApplyMutation(MutationRef const& m, Version ver) {
	if (m.type == MutationRef::ClearRange)
		byteSampleApplyClear(KeyRangeRef(m.param1, m.param2), ver);
	else if (m.type == MutationRef::SetValue)
		byteSampleApplySet(KeyValueRef(m.param1, m.param2), ver);
	else
		ASSERT(false); // Mutation of unknown type modfying byte sample
}

// watchMap Operations
Reference<ServerWatchMetadata> StorageServer::getWatchMetadata(KeyRef key) const {
	const auto it = watchMap.find(key);
	if (it == watchMap.end())
		return Reference<ServerWatchMetadata>();
	return it->second;
}

KeyRef StorageServer::setWatchMetadata(Reference<ServerWatchMetadata> metadata) {
	KeyRef keyRef = metadata->key.contents();

	watchMap[keyRef] = metadata;
	return keyRef;
}

void StorageServer::deleteWatchMetadata(KeyRef key) {
	watchMap.erase(key);
}

void StorageServer::clearWatchMetadata() {
	watchMap.clear();
}

#ifndef __INTEL_COMPILER
#pragma endregion
#endif

/////////////////////////////////// Validation ///////////////////////////////////////
#ifndef __INTEL_COMPILER
#pragma region Validation
#endif
bool validateRange(StorageServer::VersionedData::ViewAtVersion const& view,
                   KeyRangeRef range,
                   Version version,
                   UID id,
                   Version minInsertVersion) {
	// * Nonoverlapping: No clear overlaps a set or another clear, or adjoins another clear.
	// * Old mutations are erased: All items in versionedData.atLatest() have insertVersion() > durableVersion()

	//TraceEvent("ValidateRange", id).detail("KeyBegin", range.begin).detail("KeyEnd", range.end).detail("Version", version);
	KeyRef k;
	bool ok = true;
	bool kIsClear = false;
	auto i = view.lower_bound(range.begin);
	if (i != view.begin())
		--i;
	for (; i != view.end() && i.key() < range.end; ++i) {
		ASSERT(i.insertVersion() > minInsertVersion);
		if (kIsClear && i->isClearTo() ? i.key() <= k : i.key() < k) {
			TraceEvent(SevError, "InvalidRange", id)
			    .detail("Key1", k)
			    .detail("Key2", i.key())
			    .detail("Version", version);
			ok = false;
		}
		// ASSERT( i.key() >= k );
		kIsClear = i->isClearTo();
		k = kIsClear ? i->getEndKey() : i.key();
	}
	return ok;
}

void validate(StorageServer* data, bool force = false) {
	try {
		if (force || (EXPENSIVE_VALIDATION)) {
			data->newestAvailableVersion.validateCoalesced();
			data->newestDirtyVersion.validateCoalesced();

			for (auto s = data->shards.ranges().begin(); s != data->shards.ranges().end(); ++s) {
				ASSERT(s->value()->keys == s->range());
				ASSERT(!s->value()->keys.empty());
			}

			for (auto s = data->shards.ranges().begin(); s != data->shards.ranges().end(); ++s)
				if (s->value()->isReadable()) {
					auto ar = data->newestAvailableVersion.intersectingRanges(s->range());
					for (auto a = ar.begin(); a != ar.end(); ++a)
						ASSERT(a->value() == latestVersion);
				}

			// * versionedData contains versions [storageVersion(), version.get()].  It might also contain version
			// (version.get()+1), in which changeDurableVersion may be deleting ghosts, and/or it might
			//      contain later versions if applyUpdate is on the stack.
			ASSERT(data->data().getOldestVersion() == data->storageVersion());
			ASSERT(data->data().getLatestVersion() == data->version.get() ||
			       data->data().getLatestVersion() == data->version.get() + 1 ||
			       (data->debug_inApplyUpdate && data->data().getLatestVersion() > data->version.get()));

			auto latest = data->data().atLatest();

			// * Old shards are erased: versionedData.atLatest() has entries (sets or clear *begins*) only for keys in
			// readable or adding,transferred shards.
			for (auto s = data->shards.ranges().begin(); s != data->shards.ranges().end(); ++s) {
				ShardInfo* shard = s->value().getPtr();
				if (!shard->isInVersionedData()) {
					if (latest.lower_bound(s->begin()) != latest.lower_bound(s->end())) {
						TraceEvent(SevError, "VF", data->thisServerID)
						    .detail("LastValidTime", data->debug_lastValidateTime)
						    .detail("KeyBegin", s->begin())
						    .detail("KeyEnd", s->end())
						    .detail("FirstKey", latest.lower_bound(s->begin()).key())
						    .detail("FirstInsertV", latest.lower_bound(s->begin()).insertVersion());
					}
					ASSERT(latest.lower_bound(s->begin()) == latest.lower_bound(s->end()));
				}
			}

			latest.validate();
			validateRange(latest, allKeys, data->version.get(), data->thisServerID, data->durableVersion.get());

			data->debug_lastValidateTime = now();
		}
	} catch (...) {
		TraceEvent(SevError, "ValidationFailure", data->thisServerID)
		    .detail("LastValidTime", data->debug_lastValidateTime);
		throw;
	}
}
#ifndef __INTEL_COMPILER
#pragma endregion
#endif

void updateProcessStats(StorageServer* self) {
	if (g_network->isSimulated()) {
		// diskUsage and cpuUsage are not relevant in the simulator,
		// and relying on the actual values could break seed determinism
		self->cpuUsage = 100.0;
		self->diskUsage = 100.0;
		return;
	}

	SystemStatistics sysStats = getSystemStatistics();
	if (sysStats.initialized) {
		self->cpuUsage = 100 * sysStats.processCPUSeconds / sysStats.elapsed;
		self->diskUsage = 100 * std::max(0.0, (sysStats.elapsed - sysStats.processDiskIdleSeconds) / sysStats.elapsed);
	}
}

///////////////////////////////////// Queries /////////////////////////////////
#ifndef __INTEL_COMPILER
#pragma region Queries
#endif

ACTOR Future<Version> waitForVersionActor(StorageServer* data, Version version, SpanID spanContext) {
	state Span span("SS.WaitForVersion"_loc, { spanContext });
	choose {
		when(wait(data->version.whenAtLeast(version))) {
			// FIXME: A bunch of these can block with or without the following delay 0.
			// wait( delay(0) );  // don't do a whole bunch of these at once
			if (version < data->oldestVersion.get())
				throw transaction_too_old(); // just in case
			return version;
		}
		when(wait(delay(SERVER_KNOBS->FUTURE_VERSION_DELAY))) {
			if (deterministicRandom()->random01() < 0.001)
				TraceEvent(SevWarn, "ShardServerFutureVersion1000x", data->thisServerID)
				    .detail("Version", version)
				    .detail("MyVersion", data->version.get())
				    .detail("ServerID", data->thisServerID);
			throw future_version();
		}
	}
}

Future<Version> waitForVersion(StorageServer* data, Version version, SpanID spanContext) {
	if (version == latestVersion) {
		version = std::max(Version(1), data->version.get());
	}

	if (version < data->oldestVersion.get() || version <= 0) {
		return transaction_too_old();
	} else if (version <= data->version.get()) {
		return version;
	}

	if ((data->behind || data->versionBehind) && version > data->version.get()) {
		return process_behind();
	}

	if (deterministicRandom()->random01() < 0.001) {
		TraceEvent("WaitForVersion1000x");
	}
	return waitForVersionActor(data, version, spanContext);
}

ACTOR Future<Version> waitForVersionNoTooOld(StorageServer* data, Version version) {
	// This could become an Actor transparently, but for now it just does the lookup
	if (version == latestVersion)
		version = std::max(Version(1), data->version.get());
	if (version <= data->version.get())
		return version;
	choose {
		when(wait(data->version.whenAtLeast(version))) { return version; }
		when(wait(delay(SERVER_KNOBS->FUTURE_VERSION_DELAY))) {
			if (deterministicRandom()->random01() < 0.001)
				TraceEvent(SevWarn, "ShardServerFutureVersion1000x", data->thisServerID)
				    .detail("Version", version)
				    .detail("MyVersion", data->version.get())
				    .detail("ServerID", data->thisServerID);
			throw future_version();
		}
	}
}

ACTOR Future<Void> getValueQ(StorageServer* data, GetValueRequest req) {
	state int64_t resultSize = 0;
	Span span("SS:getValue"_loc, { req.spanContext });
	span.addTag("key"_sr, req.key);

	try {
		++data->counters.getValueQueries;
		++data->counters.allQueries;
		++data->readQueueSizeMetric;
		data->maxQueryQueue = std::max<int>(
		    data->maxQueryQueue, data->counters.allQueries.getValue() - data->counters.finishedQueries.getValue());

		// Active load balancing runs at a very high priority (to obtain accurate queue lengths)
		// so we need to downgrade here
		wait(data->getQueryDelay());

		if (req.debugID.present())
			g_traceBatch.addEvent("GetValueDebug",
			                      req.debugID.get().first(),
			                      "getValueQ.DoRead"); //.detail("TaskID", g_network->getCurrentTask());

		state Optional<Value> v;
		state Version version = wait(waitForVersion(data, req.version, req.spanContext));
		if (req.debugID.present())
			g_traceBatch.addEvent("GetValueDebug",
			                      req.debugID.get().first(),
			                      "getValueQ.AfterVersion"); //.detail("TaskID", g_network->getCurrentTask());

		state uint64_t changeCounter = data->shardChangeCounter;

		if (!data->shards[req.key]->isReadable()) {
			//TraceEvent("WrongShardServer", data->thisServerID).detail("Key", req.key).detail("Version", version).detail("In", "getValueQ");
			throw wrong_shard_server();
		}

		state int path = 0;
		auto i = data->data().at(version).lastLessOrEqual(req.key);
		if (i && i->isValue() && i.key() == req.key) {
			v = (Value)i->getValue();
			path = 1;
		} else if (!i || !i->isClearTo() || i->getEndKey() <= req.key) {
			path = 2;
			Optional<Value> vv = wait(data->storage.readValue(req.key, req.debugID));
			// Validate that while we were reading the data we didn't lose the version or shard
			if (version < data->storageVersion()) {
				TEST(true); // transaction_too_old after readValue
				throw transaction_too_old();
			}
			data->checkChangeCounter(changeCounter, req.key);
			v = vv;
		}

		DEBUG_MUTATION("ShardGetValue",
		               version,
		               MutationRef(MutationRef::DebugKey, req.key, v.present() ? v.get() : LiteralStringRef("<null>")));
		DEBUG_MUTATION("ShardGetPath",
		               version,
		               MutationRef(MutationRef::DebugKey,
		                           req.key,
		                           path == 0   ? LiteralStringRef("0")
		                           : path == 1 ? LiteralStringRef("1")
		                                       : LiteralStringRef("2")));

		/*
		StorageMetrics m;
		m.bytesPerKSecond = req.key.size() + (v.present() ? v.get().size() : 0);
		m.iosPerKSecond = 1;
		data->metrics.notify(req.key, m);
		*/

		if (v.present()) {
			++data->counters.rowsQueried;
			resultSize = v.get().size();
			data->counters.bytesQueried += resultSize;
		} else {
			++data->counters.emptyQueries;
		}

		if (SERVER_KNOBS->READ_SAMPLING_ENABLED) {
			// If the read yields no value, randomly sample the empty read.
			int64_t bytesReadPerKSecond =
			    v.present() ? std::max((int64_t)(req.key.size() + v.get().size()), SERVER_KNOBS->EMPTY_READ_PENALTY)
			                : SERVER_KNOBS->EMPTY_READ_PENALTY;
			data->metrics.notifyBytesReadPerKSecond(req.key, bytesReadPerKSecond);
		}

		if (req.debugID.present())
			g_traceBatch.addEvent("GetValueDebug",
			                      req.debugID.get().first(),
			                      "getValueQ.AfterRead"); //.detail("TaskID", g_network->getCurrentTask());

		// Check if the desired key might be cached
		auto cached = data->cachedRangeMap[req.key];
		// if (cached)
		//	TraceEvent(SevDebug, "SSGetValueCached").detail("Key", req.key);

		GetValueReply reply(v, cached);
		reply.penalty = data->getPenalty();
		req.reply.send(reply);
	} catch (Error& e) {
		if (!canReplyWith(e))
			throw;
		data->sendErrorWithPenalty(req.reply, e, data->getPenalty());
	}

	data->transactionTagCounter.addRequest(req.tags, resultSize);

	++data->counters.finishedQueries;
	--data->readQueueSizeMetric;

	double duration = g_network->timer() - req.requestTime();
	data->counters.readLatencySample.addMeasurement(duration);
	if (data->latencyBandConfig.present()) {
		int maxReadBytes =
		    data->latencyBandConfig.get().readConfig.maxReadBytes.orDefault(std::numeric_limits<int>::max());
		data->counters.readLatencyBands.addMeasurement(duration, resultSize > maxReadBytes);
	}

	return Void();
};

// Pessimistic estimate the number of overhead bytes used by each
// watch. Watch key references are stored in an AsyncMap<Key,bool>, and actors
// must be kept alive until the watch is finished.
extern size_t WATCH_OVERHEAD_WATCHQ, WATCH_OVERHEAD_WATCHIMPL;

ACTOR Future<Version> watchWaitForValueChange(StorageServer* data, SpanID parent, KeyRef key) {
	state Location spanLocation = "SS:watchWaitForValueChange"_loc;
	state Span span(spanLocation, { parent });
	state Reference<ServerWatchMetadata> metadata = data->getWatchMetadata(key);

	if (metadata->debugID.present())
		g_traceBatch.addEvent("WatchValueDebug",
		                      metadata->debugID.get().first(),
		                      "watchValueSendReply.Before"); //.detail("TaskID", g_network->getCurrentTask());

	wait(success(waitForVersionNoTooOld(data, metadata->version)));
	if (metadata->debugID.present())
		g_traceBatch.addEvent("WatchValueDebug",
		                      metadata->debugID.get().first(),
		                      "watchValueSendReply.AfterVersion"); //.detail("TaskID", g_network->getCurrentTask());

	state Version minVersion = data->data().latestVersion;
	state Future<Void> watchFuture = data->watches.onChange(metadata->key);
	loop {
		try {
			metadata = data->getWatchMetadata(key);
			state Version latest = data->version.get();
			TEST(latest >= minVersion &&
			     latest < data->data().latestVersion); // Starting watch loop with latestVersion > data->version
			GetValueRequest getReq(span.context, metadata->key, latest, metadata->tags, metadata->debugID);
			state Future<Void> getValue = getValueQ(
			    data, getReq); // we are relying on the delay zero at the top of getValueQ, if removed we need one here
			GetValueReply reply = wait(getReq.reply.getFuture());
			span = Span(spanLocation, parent);

			if (reply.error.present()) {
				ASSERT(reply.error.get().code() != error_code_future_version);
				throw reply.error.get();
			}
			if (BUGGIFY) {
				throw transaction_too_old();
			}

			DEBUG_MUTATION(
			    "ShardWatchValue",
			    latest,
			    MutationRef(MutationRef::DebugKey,
			                metadata->key,
			                reply.value.present() ? StringRef(reply.value.get()) : LiteralStringRef("<null>")));

			if (metadata->debugID.present())
				g_traceBatch.addEvent(
				    "WatchValueDebug",
				    metadata->debugID.get().first(),
				    "watchValueSendReply.AfterRead"); //.detail("TaskID", g_network->getCurrentTask());

			if (reply.value != metadata->value && latest >= metadata->version) {
				return latest; // fire watch
			}

			if (data->watchBytes > SERVER_KNOBS->MAX_STORAGE_SERVER_WATCH_BYTES) {
				TEST(true); // Too many watches, reverting to polling
				throw watch_cancelled();
			}

			state int64_t watchBytes =
			    (metadata->key.expectedSize() + metadata->value.expectedSize() + key.expectedSize() +
			     sizeof(Reference<ServerWatchMetadata>) + sizeof(ServerWatchMetadata) + WATCH_OVERHEAD_WATCHIMPL);

			data->watchBytes += watchBytes;
			try {
				if (latest < minVersion) {
					// If the version we read is less than minVersion, then we may fail to be notified of any changes
					// that occur up to or including minVersion To prevent that, we'll check the key again once the
					// version reaches our minVersion
					watchFuture = watchFuture || data->version.whenAtLeast(minVersion);
				}
				if (BUGGIFY) {
					// Simulate a trigger on the watch that results in the loop going around without the value changing
					watchFuture = watchFuture || delay(deterministicRandom()->random01());
				}
				wait(watchFuture);
				data->watchBytes -= watchBytes;
			} catch (Error& e) {
				data->watchBytes -= watchBytes;
				throw;
			}
		} catch (Error& e) {
			if (e.code() != error_code_transaction_too_old) {
				throw e;
			}

			TEST(true); // Reading a watched key failed with transaction_too_old
		}

		watchFuture = data->watches.onChange(metadata->key);
		wait(data->version.whenAtLeast(data->data().latestVersion));
	}
}

void checkCancelWatchImpl(StorageServer* data, WatchValueRequest req) {
	Reference<ServerWatchMetadata> metadata = data->getWatchMetadata(req.key.contents());
	if (metadata.isValid() && metadata->versionPromise.getFutureReferenceCount() == 1) {
		// last watch timed out so cancel watch_impl and delete key from the map
		data->deleteWatchMetadata(req.key.contents());
		metadata->watch_impl.cancel();
	}
}

ACTOR Future<Void> watchValueSendReply(StorageServer* data,
                                       WatchValueRequest req,
                                       Future<Version> resp,
                                       SpanID spanContext) {
	state Span span("SS:watchValue"_loc, { spanContext });
	state double startTime = now();
	++data->counters.watchQueries;
	++data->numWatches;
	data->watchBytes += WATCH_OVERHEAD_WATCHQ;

	loop {
		double timeoutDelay = -1;
		if (data->noRecentUpdates.get()) {
			timeoutDelay = std::max(CLIENT_KNOBS->FAST_WATCH_TIMEOUT - (now() - startTime), 0.0);
		} else if (!BUGGIFY) {
			timeoutDelay = std::max(CLIENT_KNOBS->WATCH_TIMEOUT - (now() - startTime), 0.0);
		}

		try {
			choose {
				when(Version ver = wait(resp)) {
					// fire watch
					req.reply.send(WatchValueReply{ ver });
					checkCancelWatchImpl(data, req);
					--data->numWatches;
					data->watchBytes -= WATCH_OVERHEAD_WATCHQ;
					return Void();
				}
				when(wait(timeoutDelay < 0 ? Never() : delay(timeoutDelay))) {
					// watch timed out
					data->sendErrorWithPenalty(req.reply, timed_out(), data->getPenalty());
					checkCancelWatchImpl(data, req);
					--data->numWatches;
					data->watchBytes -= WATCH_OVERHEAD_WATCHQ;
					return Void();
				}
				when(wait(data->noRecentUpdates.onChange())) {}
			}
		} catch (Error& e) {
			data->watchBytes -= WATCH_OVERHEAD_WATCHQ;
			checkCancelWatchImpl(data, req);
			--data->numWatches;

			if (!canReplyWith(e))
				throw e;
			data->sendErrorWithPenalty(req.reply, e, data->getPenalty());
			return Void();
		}
	}
}

ACTOR Future<Void> rangeFeedQ(StorageServer* data, RangeFeedRequest req) {
	wait(delay(0));
	RangeFeedReply reply;
	for (auto& it : data->uidRangeFeed[req.rangeID]->mutations) {
		reply.mutations.push_back(reply.arena, it);
	}
	TraceEvent("RangeFeedQuery", data->thisServerID)
	    .detail("RangeID", req.rangeID.printable())
	    .detail("Mutations", reply.mutations.size());
	req.reply.send(reply);
	return Void();
}

#ifdef NO_INTELLISENSE
size_t WATCH_OVERHEAD_WATCHQ =
    sizeof(WatchValueSendReplyActorState<WatchValueSendReplyActor>) + sizeof(WatchValueSendReplyActor);
size_t WATCH_OVERHEAD_WATCHIMPL =
    sizeof(WatchWaitForValueChangeActorState<WatchWaitForValueChangeActor>) + sizeof(WatchWaitForValueChangeActor);
#else
size_t WATCH_OVERHEAD_WATCHQ = 0; // only used in IDE so value is irrelevant
size_t WATCH_OVERHEAD_WATCHIMPL = 0;
#endif

ACTOR Future<Void> getShardState_impl(StorageServer* data, GetShardStateRequest req) {
	ASSERT(req.mode != GetShardStateRequest::NO_WAIT);

	loop {
		std::vector<Future<Void>> onChange;

		for (auto t : data->shards.intersectingRanges(req.keys)) {
			if (!t.value()->assigned()) {
				onChange.push_back(delay(SERVER_KNOBS->SHARD_READY_DELAY));
				break;
			}

			if (req.mode == GetShardStateRequest::READABLE && !t.value()->isReadable())
				onChange.push_back(t.value()->adding->readWrite.getFuture());

			if (req.mode == GetShardStateRequest::FETCHING && !t.value()->isFetched())
				onChange.push_back(t.value()->adding->fetchComplete.getFuture());
		}

		if (!onChange.size()) {
			req.reply.send(GetShardStateReply{ data->version.get(), data->durableVersion.get() });
			return Void();
		}

		wait(waitForAll(onChange));
		wait(delay(0)); // onChange could have been triggered by cancellation, let things settle before rechecking
	}
}

ACTOR Future<Void> getShardStateQ(StorageServer* data, GetShardStateRequest req) {
	choose {
		when(wait(getShardState_impl(data, req))) {}
		when(wait(delay(g_network->isSimulated() ? 10 : 60))) {
			data->sendErrorWithPenalty(req.reply, timed_out(), data->getPenalty());
		}
	}
	return Void();
}

void merge(Arena& arena,
           VectorRef<KeyValueRef, VecSerStrategy::String>& output,
           VectorRef<KeyValueRef> const& vm_output,
           RangeResult const& base,
           int& vCount,
           int limit,
           bool stopAtEndOfBase,
           int& pos,
           int limitBytes = 1 << 30)
// Combines data from base (at an older version) with sets from newer versions in [start, end) and appends the first (up
// to) |limit| rows to output If limit<0, base and output are in descending order, and start->key()>end->key(), but
// start is still inclusive and end is exclusive
{
	ASSERT(limit != 0);
	// Add a dependency of the new arena on the result from the KVS so that we don't have to copy any of the KVS
	// results.
	arena.dependsOn(base.arena());

	bool forward = limit > 0;
	if (!forward)
		limit = -limit;
	int adjustedLimit = limit + output.size();
	int accumulatedBytes = 0;
	KeyValueRef const* baseStart = base.begin();
	KeyValueRef const* baseEnd = base.end();
	while (baseStart != baseEnd && vCount > 0 && output.size() < adjustedLimit && accumulatedBytes < limitBytes) {
		if (forward ? baseStart->key < vm_output[pos].key : baseStart->key > vm_output[pos].key) {
			output.push_back(arena, *baseStart++);
		} else {
			output.push_back_deep(arena, vm_output[pos]);
			if (baseStart->key == vm_output[pos].key)
				++baseStart;
			++pos;
			vCount--;
		}
		accumulatedBytes += sizeof(KeyValueRef) + output.end()[-1].expectedSize();
	}
	while (baseStart != baseEnd && output.size() < adjustedLimit && accumulatedBytes < limitBytes) {
		output.push_back(arena, *baseStart++);
		accumulatedBytes += sizeof(KeyValueRef) + output.end()[-1].expectedSize();
	}
	if (!stopAtEndOfBase) {
		while (vCount > 0 && output.size() < adjustedLimit && accumulatedBytes < limitBytes) {
			output.push_back_deep(arena, vm_output[pos]);
			accumulatedBytes += sizeof(KeyValueRef) + output.end()[-1].expectedSize();
			++pos;
			vCount--;
		}
	}
}

// If limit>=0, it returns the first rows in the range (sorted ascending), otherwise the last rows (sorted descending).
// readRange has O(|result|) + O(log |data|) cost
ACTOR Future<GetKeyValuesReply> readRange(StorageServer* data,
                                          Version version,
                                          KeyRange range,
                                          int limit,
                                          int* pLimitBytes,
                                          SpanID parentSpan) {
	state GetKeyValuesReply result;
	state StorageServer::VersionedData::ViewAtVersion view = data->data().at(version);
	state StorageServer::VersionedData::iterator vCurrent = view.end();
	state KeyRef readBegin;
	state KeyRef readEnd;
	state Key readBeginTemp;
	state int vCount = 0;
	state Span span("SS:readRange"_loc, parentSpan);

	// for caching the storage queue results during the first PTree traversal
	state VectorRef<KeyValueRef> resultCache;

	// for remembering the position in the resultCache
	state int pos = 0;

	// Check if the desired key-range is cached
	auto containingRange = data->cachedRangeMap.rangeContaining(range.begin);
	if (containingRange.value() && containingRange->range().end >= range.end) {
		//TraceEvent(SevDebug, "SSReadRangeCached").detail("Size",data->cachedRangeMap.size()).detail("ContainingRangeBegin",containingRange->range().begin).detail("ContainingRangeEnd",containingRange->range().end).
		//	detail("Begin", range.begin).detail("End",range.end);
		result.cached = true;
	} else
		result.cached = false;

	// if (limit >= 0) we are reading forward, else backward
	if (limit >= 0) {
		// We might care about a clear beginning before start that
		//  runs into range
		vCurrent = view.lastLessOrEqual(range.begin);
		if (vCurrent && vCurrent->isClearTo() && vCurrent->getEndKey() > range.begin)
			readBegin = vCurrent->getEndKey();
		else
			readBegin = range.begin;

		vCurrent = view.lower_bound(readBegin);

		while (limit > 0 && *pLimitBytes > 0 && readBegin < range.end) {
			ASSERT(!vCurrent || vCurrent.key() >= readBegin);
			ASSERT(data->storageVersion() <= version);

			/* Traverse the PTree further, if thare are no unconsumed resultCache items */
			if (pos == resultCache.size()) {
				if (vCurrent) {
					auto b = vCurrent;
					--b;
					ASSERT(!b || b.key() < readBegin);
				}

				// Read up to limit items from the view, stopping at the next clear (or the end of the range)
				int vSize = 0;
				while (vCurrent && vCurrent.key() < range.end && !vCurrent->isClearTo() && vCount < limit &&
				       vSize < *pLimitBytes) {
					// Store the versionedData results in resultCache
					resultCache.emplace_back(result.arena, vCurrent.key(), vCurrent->getValue());
					vSize += sizeof(KeyValueRef) + resultCache.cback().expectedSize();
					++vCount;
					++vCurrent;
				}
			}

			// Read the data on disk up to vCurrent (or the end of the range)
			readEnd = vCurrent ? std::min(vCurrent.key(), range.end) : range.end;
			RangeResult atStorageVersion =
			    wait(data->storage.readRange(KeyRangeRef(readBegin, readEnd), limit, *pLimitBytes));

			ASSERT(atStorageVersion.size() <= limit);
			if (data->storageVersion() > version)
				throw transaction_too_old();

			// merge the sets in resultCache with the sets on disk, stopping at the last key from disk if there is
			// 'more'
			int prevSize = result.data.size();
			merge(result.arena,
			      result.data,
			      resultCache,
			      atStorageVersion,
			      vCount,
			      limit,
			      atStorageVersion.more,
			      pos,
			      *pLimitBytes);
			limit -= result.data.size() - prevSize;

			for (auto i = result.data.begin() + prevSize; i != result.data.end(); i++) {
				*pLimitBytes -= sizeof(KeyValueRef) + i->expectedSize();
			}

			if (limit <= 0 || *pLimitBytes <= 0) {
				break;
			}

			// Setup for the next iteration
			// If we hit our limits reading from disk but then combining with MVCC gave us back more room
			if (atStorageVersion
			        .more) { // if there might be more data, begin reading right after what we already found to find out
				ASSERT(result.data.end()[-1].key == atStorageVersion.end()[-1].key);
				readBegin = readBeginTemp = keyAfter(result.data.end()[-1].key);
			} else if (vCurrent && vCurrent->isClearTo()) { // if vCurrent is a clear, skip it.
				ASSERT(vCurrent->getEndKey() > readBegin);
				readBegin = vCurrent->getEndKey(); // next disk read should start at the end of the clear
				++vCurrent;
			} else {
				ASSERT(readEnd == range.end);
				break;
			}
		}
	} else {
		vCurrent = view.lastLess(range.end);

		// A clear might extend all the way to range.end
		if (vCurrent && vCurrent->isClearTo() && vCurrent->getEndKey() >= range.end) {
			readEnd = vCurrent.key();
			--vCurrent;
		} else {
			readEnd = range.end;
		}

		while (limit < 0 && *pLimitBytes > 0 && readEnd > range.begin) {
			ASSERT(!vCurrent || vCurrent.key() < readEnd);
			ASSERT(data->storageVersion() <= version);

			/* Traverse the PTree further, if thare are no unconsumed resultCache items */
			if (pos == resultCache.size()) {
				if (vCurrent) {
					auto b = vCurrent;
					++b;
					ASSERT(!b || b.key() >= readEnd);
				}

				vCount = 0;
				int vSize = 0;
				while (vCurrent && vCurrent.key() >= range.begin && !vCurrent->isClearTo() && vCount < -limit &&
				       vSize < *pLimitBytes) {
					// Store the versionedData results in resultCache
					resultCache.emplace_back(result.arena, vCurrent.key(), vCurrent->getValue());
					vSize += sizeof(KeyValueRef) + resultCache.cback().expectedSize();
					++vCount;
					--vCurrent;
				}
			}

			readBegin = vCurrent ? std::max(vCurrent->isClearTo() ? vCurrent->getEndKey() : vCurrent.key(), range.begin)
			                     : range.begin;
			RangeResult atStorageVersion =
			    wait(data->storage.readRange(KeyRangeRef(readBegin, readEnd), limit, *pLimitBytes));

			ASSERT(atStorageVersion.size() <= -limit);
			if (data->storageVersion() > version)
				throw transaction_too_old();

			int prevSize = result.data.size();
			merge(result.arena,
			      result.data,
			      resultCache,
			      atStorageVersion,
			      vCount,
			      limit,
			      atStorageVersion.more,
			      pos,
			      *pLimitBytes);
			limit += result.data.size() - prevSize;

			for (auto i = result.data.begin() + prevSize; i != result.data.end(); i++) {
				*pLimitBytes -= sizeof(KeyValueRef) + i->expectedSize();
			}

			if (limit >= 0 || *pLimitBytes <= 0) {
				break;
			}

			if (atStorageVersion.more) {
				ASSERT(result.data.end()[-1].key == atStorageVersion.end()[-1].key);
				readEnd = result.data.end()[-1].key;
			} else if (vCurrent && vCurrent->isClearTo()) {
				ASSERT(vCurrent.key() < readEnd);
				readEnd = vCurrent.key();
				--vCurrent;
			} else {
				ASSERT(readBegin == range.begin);
				break;
			}
		}
	}

	// all but the last item are less than *pLimitBytes
	ASSERT(result.data.size() == 0 || *pLimitBytes + result.data.end()[-1].expectedSize() + sizeof(KeyValueRef) > 0);
	result.more = limit == 0 || *pLimitBytes <= 0; // FIXME: Does this have to be exact?
	result.version = version;
	return result;
}

// bool selectorInRange( KeySelectorRef const& sel, KeyRangeRef const& range ) {
// Returns true if the given range suffices to at least begin to resolve the given KeySelectorRef
//	return sel.getKey() >= range.begin && (sel.isBackward() ? sel.getKey() <= range.end : sel.getKey() < range.end);
//}

ACTOR Future<Key> findKey(StorageServer* data,
                          KeySelectorRef sel,
                          Version version,
                          KeyRange range,
                          int* pOffset,
                          SpanID parentSpan)
// Attempts to find the key indicated by sel in the data at version, within range.
// Precondition: selectorInRange(sel, range)
// If it is found, offset is set to 0 and a key is returned which falls inside range.
// If the search would depend on any key outside range OR if the key selector offset is too large (range read returns
// too many bytes), it returns either
//   a negative offset and a key in [range.begin, sel.getKey()], indicating the key is (the first key <= returned key) +
//   offset, or a positive offset and a key in (sel.getKey(), range.end], indicating the key is (the first key >=
//   returned key) + offset-1
// The range passed in to this function should specify a shard.  If range.begin is repeatedly not the beginning of a
// shard, then it is possible to get stuck looping here
{
	ASSERT(version != latestVersion);
	ASSERT(selectorInRange(sel, range) && version >= data->oldestVersion.get());

	// Count forward or backward distance items, skipping the first one if it == key and skipEqualKey
	state bool forward = sel.offset > 0; // If forward, result >= sel.getKey(); else result <= sel.getKey()
	state int sign = forward ? +1 : -1;
	state bool skipEqualKey = sel.orEqual == forward;
	state int distance = forward ? sel.offset : 1 - sel.offset;
	state Span span("SS.findKey"_loc, { parentSpan });

	// Don't limit the number of bytes if this is a trivial key selector (there will be at most two items returned from
	// the read range in this case)
	state int maxBytes;
	if (sel.offset <= 1 && sel.offset >= 0)
		maxBytes = std::numeric_limits<int>::max();
	else
		maxBytes = (g_network->isSimulated() && g_simulator.tssMode == ISimulator::TSSMode::Disabled && BUGGIFY)
		               ? SERVER_KNOBS->BUGGIFY_LIMIT_BYTES
		               : SERVER_KNOBS->STORAGE_LIMIT_BYTES;

	state GetKeyValuesReply rep = wait(
	    readRange(data,
	              version,
	              forward ? KeyRangeRef(sel.getKey(), range.end) : KeyRangeRef(range.begin, keyAfter(sel.getKey())),
	              (distance + skipEqualKey) * sign,
	              &maxBytes,
	              span.context));
	state bool more = rep.more && rep.data.size() != distance + skipEqualKey;

	// If we get only one result in the reverse direction as a result of the data being too large, we could get stuck in
	// a loop
	if (more && !forward && rep.data.size() == 1) {
		TEST(true); // Reverse key selector returned only one result in range read
		maxBytes = std::numeric_limits<int>::max();
		GetKeyValuesReply rep2 = wait(
		    readRange(data, version, KeyRangeRef(range.begin, keyAfter(sel.getKey())), -2, &maxBytes, span.context));
		rep = rep2;
		more = rep.more && rep.data.size() != distance + skipEqualKey;
		ASSERT(rep.data.size() == 2 || !more);
	}

	int index = distance - 1;
	if (skipEqualKey && rep.data.size() && rep.data[0].key == sel.getKey())
		++index;

	if (index < rep.data.size()) {
		*pOffset = 0;

		if (SERVER_KNOBS->READ_SAMPLING_ENABLED) {
			int64_t bytesReadPerKSecond =
			    std::max((int64_t)rep.data[index].key.size(), SERVER_KNOBS->EMPTY_READ_PENALTY);
			data->metrics.notifyBytesReadPerKSecond(sel.getKey(), bytesReadPerKSecond);
		}

		return rep.data[index].key;
	} else {
		if (SERVER_KNOBS->READ_SAMPLING_ENABLED) {
			int64_t bytesReadPerKSecond = SERVER_KNOBS->EMPTY_READ_PENALTY;
			data->metrics.notifyBytesReadPerKSecond(sel.getKey(), bytesReadPerKSecond);
		}

		// FIXME: If range.begin=="" && !forward, return success?
		*pOffset = index - rep.data.size() + 1;
		if (!forward)
			*pOffset = -*pOffset;

		if (more) {
			TEST(true); // Key selector read range had more results

			ASSERT(rep.data.size());
			Key returnKey = forward ? keyAfter(rep.data.back().key) : rep.data.back().key;

			// This is possible if key/value pairs are very large and only one result is returned on a last less than
			// query SOMEDAY: graceful handling of exceptionally sized values
			ASSERT(returnKey != sel.getKey());
			return returnKey;
		} else {
			return forward ? range.end : range.begin;
		}
	}
}

KeyRange getShardKeyRange(StorageServer* data, const KeySelectorRef& sel)
// Returns largest range such that the shard state isReadable and selectorInRange(sel, range) or wrong_shard_server if
// no such range exists
{
	auto i = sel.isBackward() ? data->shards.rangeContainingKeyBefore(sel.getKey())
	                          : data->shards.rangeContaining(sel.getKey());
	if (!i->value()->isReadable())
		throw wrong_shard_server();
	ASSERT(selectorInRange(sel, i->range()));
	return i->range();
}

ACTOR Future<Void> getKeyValuesQ(StorageServer* data, GetKeyValuesRequest req)
// Throws a wrong_shard_server if the keys in the request or result depend on data outside this server OR if a large
// selector offset prevents all data from being read in one range read
{
	state Span span("SS:getKeyValues"_loc, { req.spanContext });
	state int64_t resultSize = 0;

	++data->counters.getRangeQueries;
	++data->counters.allQueries;
	++data->readQueueSizeMetric;
	data->maxQueryQueue = std::max<int>(
	    data->maxQueryQueue, data->counters.allQueries.getValue() - data->counters.finishedQueries.getValue());

	// Active load balancing runs at a very high priority (to obtain accurate queue lengths)
	// so we need to downgrade here
	if (SERVER_KNOBS->FETCH_KEYS_LOWER_PRIORITY && req.isFetchKeys) {
		wait(delay(0, TaskPriority::FetchKeys));
	} else {
		wait(data->getQueryDelay());
	}

	try {
		if (req.debugID.present())
			g_traceBatch.addEvent("TransactionDebug", req.debugID.get().first(), "storageserver.getKeyValues.Before");
		state Version version = wait(waitForVersion(data, req.version, span.context));

		state uint64_t changeCounter = data->shardChangeCounter;
		//		try {
		state KeyRange shard = getShardKeyRange(data, req.begin);

		if (req.debugID.present())
			g_traceBatch.addEvent(
			    "TransactionDebug", req.debugID.get().first(), "storageserver.getKeyValues.AfterVersion");
		//.detail("ShardBegin", shard.begin).detail("ShardEnd", shard.end);
		//} catch (Error& e) { TraceEvent("WrongShardServer", data->thisServerID).detail("Begin",
		// req.begin.toString()).detail("End", req.end.toString()).detail("Version", version).detail("Shard",
		//"None").detail("In", "getKeyValues>getShardKeyRange"); throw e; }

		if (!selectorInRange(req.end, shard) && !(req.end.isFirstGreaterOrEqual() && req.end.getKey() == shard.end)) {
			//			TraceEvent("WrongShardServer1", data->thisServerID).detail("Begin",
			// req.begin.toString()).detail("End", req.end.toString()).detail("Version", version).detail("ShardBegin",
			// shard.begin).detail("ShardEnd", shard.end).detail("In", "getKeyValues>checkShardExtents");
			throw wrong_shard_server();
		}

		state int offset1;
		state int offset2;
		state Future<Key> fBegin = req.begin.isFirstGreaterOrEqual()
		                               ? Future<Key>(req.begin.getKey())
		                               : findKey(data, req.begin, version, shard, &offset1, span.context);
		state Future<Key> fEnd = req.end.isFirstGreaterOrEqual()
		                             ? Future<Key>(req.end.getKey())
		                             : findKey(data, req.end, version, shard, &offset2, span.context);
		state Key begin = wait(fBegin);
		state Key end = wait(fEnd);

		if (req.debugID.present())
			g_traceBatch.addEvent(
			    "TransactionDebug", req.debugID.get().first(), "storageserver.getKeyValues.AfterKeys");
		//.detail("Off1",offset1).detail("Off2",offset2).detail("ReqBegin",req.begin.getKey()).detail("ReqEnd",req.end.getKey());

		// Offsets of zero indicate begin/end keys in this shard, which obviously means we can answer the query
		// An end offset of 1 is also OK because the end key is exclusive, so if the first key of the next shard is the
		// end the last actual key returned must be from this shard. A begin offset of 1 is also OK because then either
		// begin is past end or equal to end (so the result is definitely empty)
		if ((offset1 && offset1 != 1) || (offset2 && offset2 != 1)) {
			TEST(true); // wrong_shard_server due to offset
			// We could detect when offset1 takes us off the beginning of the database or offset2 takes us off the end,
			// and return a clipped range rather than an error (since that is what the NativeAPI.getRange will do anyway
			// via its "slow path"), but we would have to add some flags to the response to encode whether we went off
			// the beginning and the end, since it needs that information.
			//TraceEvent("WrongShardServer2", data->thisServerID).detail("Begin", req.begin.toString()).detail("End", req.end.toString()).detail("Version", version).detail("ShardBegin", shard.begin).detail("ShardEnd", shard.end).detail("In", "getKeyValues>checkOffsets").detail("BeginKey", begin).detail("EndKey", end).detail("BeginOffset", offset1).detail("EndOffset", offset2);
			throw wrong_shard_server();
		}

		if (begin >= end) {
			if (req.debugID.present())
				g_traceBatch.addEvent("TransactionDebug", req.debugID.get().first(), "storageserver.getKeyValues.Send");
			//.detail("Begin",begin).detail("End",end);

			GetKeyValuesReply none;
			none.version = version;
			none.more = false;
			none.penalty = data->getPenalty();

			data->checkChangeCounter(changeCounter,
			                         KeyRangeRef(std::min<KeyRef>(req.begin.getKey(), req.end.getKey()),
			                                     std::max<KeyRef>(req.begin.getKey(), req.end.getKey())));
			req.reply.send(none);
		} else {
			state int remainingLimitBytes = req.limitBytes;

			GetKeyValuesReply _r =
			    wait(readRange(data, version, KeyRangeRef(begin, end), req.limit, &remainingLimitBytes, span.context));
			GetKeyValuesReply r = _r;

			if (req.debugID.present())
				g_traceBatch.addEvent(
				    "TransactionDebug", req.debugID.get().first(), "storageserver.getKeyValues.AfterReadRange");
			//.detail("Begin",begin).detail("End",end).detail("SizeOf",r.data.size());
			data->checkChangeCounter(
			    changeCounter,
			    KeyRangeRef(std::min<KeyRef>(begin, std::min<KeyRef>(req.begin.getKey(), req.end.getKey())),
			                std::max<KeyRef>(end, std::max<KeyRef>(req.begin.getKey(), req.end.getKey()))));
			if (EXPENSIVE_VALIDATION) {
				for (int i = 0; i < r.data.size(); i++)
					ASSERT(r.data[i].key >= begin && r.data[i].key < end);
				ASSERT(r.data.size() <= std::abs(req.limit));
			}

			/*for( int i = 0; i < r.data.size(); i++ ) {
			    StorageMetrics m;
			    m.bytesPerKSecond = r.data[i].expectedSize();
			    m.iosPerKSecond = 1; //FIXME: this should be 1/r.data.size(), but we cannot do that because it is an int
			    data->metrics.notify(r.data[i].key, m);
			}*/

			// For performance concerns, the cost of a range read is billed to the start key and end key of the range.
			int64_t totalByteSize = 0;
			for (int i = 0; i < r.data.size(); i++) {
				totalByteSize += r.data[i].expectedSize();
			}
			if (totalByteSize > 0 && SERVER_KNOBS->READ_SAMPLING_ENABLED) {
				int64_t bytesReadPerKSecond = std::max(totalByteSize, SERVER_KNOBS->EMPTY_READ_PENALTY) / 2;
				data->metrics.notifyBytesReadPerKSecond(r.data[0].key, bytesReadPerKSecond);
				data->metrics.notifyBytesReadPerKSecond(r.data[r.data.size() - 1].key, bytesReadPerKSecond);
			}

			r.penalty = data->getPenalty();
			req.reply.send(r);

			resultSize = req.limitBytes - remainingLimitBytes;
			data->counters.bytesQueried += resultSize;
			data->counters.rowsQueried += r.data.size();
			if (r.data.size() == 0) {
				++data->counters.emptyQueries;
			}
		}
	} catch (Error& e) {
		if (!canReplyWith(e))
			throw;
		data->sendErrorWithPenalty(req.reply, e, data->getPenalty());
	}

	data->transactionTagCounter.addRequest(req.tags, resultSize);
	++data->counters.finishedQueries;
	--data->readQueueSizeMetric;

	double duration = g_network->timer() - req.requestTime();
	data->counters.readLatencySample.addMeasurement(duration);
	if (data->latencyBandConfig.present()) {
		int maxReadBytes =
		    data->latencyBandConfig.get().readConfig.maxReadBytes.orDefault(std::numeric_limits<int>::max());
		int maxSelectorOffset =
		    data->latencyBandConfig.get().readConfig.maxKeySelectorOffset.orDefault(std::numeric_limits<int>::max());
		data->counters.readLatencyBands.addMeasurement(duration,
		                                               resultSize > maxReadBytes ||
		                                                   abs(req.begin.offset) > maxSelectorOffset ||
		                                                   abs(req.end.offset) > maxSelectorOffset);
	}

	return Void();
}

ACTOR Future<Void> getKeyValuesStreamQ(StorageServer* data, GetKeyValuesStreamRequest req)
// Throws a wrong_shard_server if the keys in the request or result depend on data outside this server OR if a large
// selector offset prevents all data from being read in one range read
{
	state Span span("SS:getKeyValuesStream"_loc, { req.spanContext });
	state int64_t resultSize = 0;

	req.reply.setByteLimit(SERVER_KNOBS->RANGESTREAM_LIMIT_BYTES);
	++data->counters.getRangeStreamQueries;
	++data->counters.allQueries;
	++data->readQueueSizeMetric;
	data->maxQueryQueue = std::max<int>(
	    data->maxQueryQueue, data->counters.allQueries.getValue() - data->counters.finishedQueries.getValue());

	// Active load balancing runs at a very high priority (to obtain accurate queue lengths)
	// so we need to downgrade here
	if (SERVER_KNOBS->FETCH_KEYS_LOWER_PRIORITY && req.isFetchKeys) {
		wait(delay(0, TaskPriority::FetchKeys));
	} else {
		wait(delay(0, TaskPriority::DefaultEndpoint));
	}

	try {
		if (req.debugID.present())
			g_traceBatch.addEvent(
			    "TransactionDebug", req.debugID.get().first(), "storageserver.getKeyValuesStream.Before");
		state Version version = wait(waitForVersion(data, req.version, span.context));

		state uint64_t changeCounter = data->shardChangeCounter;
		//		try {
		state KeyRange shard = getShardKeyRange(data, req.begin);

		if (req.debugID.present())
			g_traceBatch.addEvent(
			    "TransactionDebug", req.debugID.get().first(), "storageserver.getKeyValuesStream.AfterVersion");
		//.detail("ShardBegin", shard.begin).detail("ShardEnd", shard.end);
		//} catch (Error& e) { TraceEvent("WrongShardServer", data->thisServerID).detail("Begin",
		//req.begin.toString()).detail("End", req.end.toString()).detail("Version", version).detail("Shard",
		//"None").detail("In", "getKeyValues>getShardKeyRange"); throw e; }

		if (!selectorInRange(req.end, shard) && !(req.end.isFirstGreaterOrEqual() && req.end.getKey() == shard.end)) {
			//			TraceEvent("WrongShardServer1", data->thisServerID).detail("Begin",
			//req.begin.toString()).detail("End", req.end.toString()).detail("Version", version).detail("ShardBegin",
			//shard.begin).detail("ShardEnd", shard.end).detail("In", "getKeyValues>checkShardExtents");
			throw wrong_shard_server();
		}

		state int offset1;
		state int offset2;
		state Future<Key> fBegin = req.begin.isFirstGreaterOrEqual()
		                               ? Future<Key>(req.begin.getKey())
		                               : findKey(data, req.begin, version, shard, &offset1, span.context);
		state Future<Key> fEnd = req.end.isFirstGreaterOrEqual()
		                             ? Future<Key>(req.end.getKey())
		                             : findKey(data, req.end, version, shard, &offset2, span.context);
		state Key begin = wait(fBegin);
		state Key end = wait(fEnd);
		if (req.debugID.present())
			g_traceBatch.addEvent(
			    "TransactionDebug", req.debugID.get().first(), "storageserver.getKeyValuesStream.AfterKeys");
		//.detail("Off1",offset1).detail("Off2",offset2).detail("ReqBegin",req.begin.getKey()).detail("ReqEnd",req.end.getKey());

		// Offsets of zero indicate begin/end keys in this shard, which obviously means we can answer the query
		// An end offset of 1 is also OK because the end key is exclusive, so if the first key of the next shard is the
		// end the last actual key returned must be from this shard. A begin offset of 1 is also OK because then either
		// begin is past end or equal to end (so the result is definitely empty)
		if ((offset1 && offset1 != 1) || (offset2 && offset2 != 1)) {
			TEST(true); // wrong_shard_server due to offset in rangeStream
			// We could detect when offset1 takes us off the beginning of the database or offset2 takes us off the end,
			// and return a clipped range rather than an error (since that is what the NativeAPI.getRange will do anyway
			// via its "slow path"), but we would have to add some flags to the response to encode whether we went off
			// the beginning and the end, since it needs that information.
			//TraceEvent("WrongShardServer2", data->thisServerID).detail("Begin", req.begin.toString()).detail("End", req.end.toString()).detail("Version", version).detail("ShardBegin", shard.begin).detail("ShardEnd", shard.end).detail("In", "getKeyValues>checkOffsets").detail("BeginKey", begin).detail("EndKey", end).detail("BeginOffset", offset1).detail("EndOffset", offset2);
			throw wrong_shard_server();
		}

		if (begin >= end) {
			if (req.debugID.present())
				g_traceBatch.addEvent(
				    "TransactionDebug", req.debugID.get().first(), "storageserver.getKeyValuesStream.Send");
			//.detail("Begin",begin).detail("End",end);

			GetKeyValuesStreamReply none;
			none.version = version;
			none.more = false;

			data->checkChangeCounter(changeCounter,
			                         KeyRangeRef(std::min<KeyRef>(req.begin.getKey(), req.end.getKey()),
			                                     std::max<KeyRef>(req.begin.getKey(), req.end.getKey())));
			req.reply.send(none);
			req.reply.sendError(end_of_stream());
		} else {
			loop {
				wait(req.reply.onReady());

				if (version < data->oldestVersion.get()) {
					throw transaction_too_old();
				}

				state int byteLimit = CLIENT_KNOBS->REPLY_BYTE_LIMIT;
				GetKeyValuesReply _r =
				    wait(readRange(data, version, KeyRangeRef(begin, end), req.limit, &byteLimit, span.context));
				GetKeyValuesStreamReply r(_r);

				if (req.debugID.present())
					g_traceBatch.addEvent("TransactionDebug",
					                      req.debugID.get().first(),
					                      "storageserver.getKeyValuesStream.AfterReadRange");
				//.detail("Begin",begin).detail("End",end).detail("SizeOf",r.data.size());
				data->checkChangeCounter(
				    changeCounter,
				    KeyRangeRef(std::min<KeyRef>(begin, std::min<KeyRef>(req.begin.getKey(), req.end.getKey())),
				                std::max<KeyRef>(end, std::max<KeyRef>(req.begin.getKey(), req.end.getKey()))));
				if (EXPENSIVE_VALIDATION) {
					for (int i = 0; i < r.data.size(); i++)
						ASSERT(r.data[i].key >= begin && r.data[i].key < end);
					ASSERT(r.data.size() <= std::abs(req.limit));
				}

				/*for( int i = 0; i < r.data.size(); i++ ) {
					StorageMetrics m;
					m.bytesPerKSecond = r.data[i].expectedSize();
					m.iosPerKSecond = 1; //FIXME: this should be 1/r.data.size(), but we cannot do that because it is an int
					data->metrics.notify(r.data[i].key, m);
				}*/

				// For performance concerns, the cost of a range read is billed to the start key and end key of the
				// range.
				int64_t totalByteSize = 0;
				for (int i = 0; i < r.data.size(); i++) {
					totalByteSize += r.data[i].expectedSize();
				}
				if (totalByteSize > 0 && SERVER_KNOBS->READ_SAMPLING_ENABLED) {
					int64_t bytesReadPerKSecond = std::max(totalByteSize, SERVER_KNOBS->EMPTY_READ_PENALTY) / 2;
					data->metrics.notifyBytesReadPerKSecond(r.data[0].key, bytesReadPerKSecond);
					data->metrics.notifyBytesReadPerKSecond(r.data[r.data.size() - 1].key, bytesReadPerKSecond);
				}

				req.reply.send(r);

				data->counters.rowsQueried += r.data.size();
				if (r.data.size() == 0) {
					++data->counters.emptyQueries;
				}
				if (!r.more) {
					req.reply.sendError(end_of_stream());
					break;
				}
				ASSERT(r.data.size());

				if (req.limit >= 0) {
					begin = keyAfter(r.data.back().key);
				} else {
					end = r.data.back().key;
				}

				if (SERVER_KNOBS->FETCH_KEYS_LOWER_PRIORITY && req.isFetchKeys) {
					wait(delay(0, TaskPriority::FetchKeys));
				} else {
					wait(delay(0, TaskPriority::DefaultEndpoint));
				}

				data->transactionTagCounter.addRequest(req.tags, resultSize);
			}
		}
	} catch (Error& e) {
		if (e.code() != error_code_operation_obsolete) {
			if (!canReplyWith(e))
				throw;
			req.reply.sendError(e);
		}
	}

	data->transactionTagCounter.addRequest(req.tags, resultSize);
	++data->counters.finishedQueries;
	--data->readQueueSizeMetric;

	return Void();
}

ACTOR Future<Void> getKeyQ(StorageServer* data, GetKeyRequest req) {
	state Span span("SS:getKey"_loc, { req.spanContext });
	state int64_t resultSize = 0;

	++data->counters.getKeyQueries;
	++data->counters.allQueries;
	++data->readQueueSizeMetric;
	data->maxQueryQueue = std::max<int>(
	    data->maxQueryQueue, data->counters.allQueries.getValue() - data->counters.finishedQueries.getValue());

	// Active load balancing runs at a very high priority (to obtain accurate queue lengths)
	// so we need to downgrade here
	wait(data->getQueryDelay());

	try {
		state Version version = wait(waitForVersion(data, req.version, req.spanContext));

		state uint64_t changeCounter = data->shardChangeCounter;
		state KeyRange shard = getShardKeyRange(data, req.sel);

		state int offset;
		Key k = wait(findKey(data, req.sel, version, shard, &offset, req.spanContext));

		data->checkChangeCounter(
		    changeCounter, KeyRangeRef(std::min<KeyRef>(req.sel.getKey(), k), std::max<KeyRef>(req.sel.getKey(), k)));

		KeySelector updated;
		if (offset < 0)
			updated = firstGreaterOrEqual(k) +
			          offset; // first thing on this shard OR (large offset case) smallest key retrieved in range read
		else if (offset > 0)
			updated =
			    firstGreaterOrEqual(k) + offset -
			    1; // first thing on next shard OR (large offset case) keyAfter largest key retrieved in range read
		else
			updated = KeySelectorRef(k, true, 0); // found

		resultSize = k.size();
		data->counters.bytesQueried += resultSize;
		++data->counters.rowsQueried;

		// Check if the desired key might be cached
		auto cached = data->cachedRangeMap[k];
		// if (cached)
		//	TraceEvent(SevDebug, "SSGetKeyCached").detail("Key", k).detail("Begin",
		// shard.begin.printable()).detail("End", shard.end.printable());

		GetKeyReply reply(updated, cached);
		reply.penalty = data->getPenalty();

		req.reply.send(reply);
	} catch (Error& e) {
		// if (e.code() == error_code_wrong_shard_server) TraceEvent("WrongShardServer").detail("In","getKey");
		if (!canReplyWith(e))
			throw;
		data->sendErrorWithPenalty(req.reply, e, data->getPenalty());
	}

	// SOMEDAY: The size reported here is an undercount of the bytes read due to the fact that we have to scan for the
	// key It would be more accurate to count all the read bytes, but it's not critical because this function is only
	// used if read-your-writes is disabled
	data->transactionTagCounter.addRequest(req.tags, resultSize);

	++data->counters.finishedQueries;
	--data->readQueueSizeMetric;

	double duration = g_network->timer() - req.requestTime();
	data->counters.readLatencySample.addMeasurement(duration);
	if (data->latencyBandConfig.present()) {
		int maxReadBytes =
		    data->latencyBandConfig.get().readConfig.maxReadBytes.orDefault(std::numeric_limits<int>::max());
		int maxSelectorOffset =
		    data->latencyBandConfig.get().readConfig.maxKeySelectorOffset.orDefault(std::numeric_limits<int>::max());
		data->counters.readLatencyBands.addMeasurement(
		    duration, resultSize > maxReadBytes || abs(req.sel.offset) > maxSelectorOffset);
	}

	return Void();
}

void getQueuingMetrics(StorageServer* self, StorageQueuingMetricsRequest const& req) {
	StorageQueuingMetricsReply reply;
	reply.localTime = now();
	reply.instanceID = self->instanceID;
	reply.bytesInput = self->counters.bytesInput.getValue();
	reply.bytesDurable = self->counters.bytesDurable.getValue();

	reply.storageBytes = self->storage.getStorageBytes();
	reply.localRateLimit = self->currentRate();

	reply.version = self->version.get();
	reply.cpuUsage = self->cpuUsage;
	reply.diskUsage = self->diskUsage;
	reply.durableVersion = self->durableVersion.get();

	Optional<StorageServer::TransactionTagCounter::TagInfo> busiestTag = self->transactionTagCounter.getBusiestTag();
	reply.busiestTag = busiestTag.map<TransactionTag>(
	    [](StorageServer::TransactionTagCounter::TagInfo tagInfo) { return tagInfo.tag; });
	reply.busiestTagFractionalBusyness = busiestTag.present() ? busiestTag.get().fractionalBusyness : 0.0;
	reply.busiestTagRate = busiestTag.present() ? busiestTag.get().rate : 0.0;

	req.reply.send(reply);
}

#ifndef __INTEL_COMPILER
#pragma endregion
#endif

/////////////////////////// Updates ////////////////////////////////
#ifndef __INTEL_COMPILER
#pragma region Updates
#endif

ACTOR Future<Void> doEagerReads(StorageServer* data, UpdateEagerReadInfo* eager) {
	eager->finishKeyBegin();

	vector<Future<Key>> keyEnd(eager->keyBegin.size());
	for (int i = 0; i < keyEnd.size(); i++)
		keyEnd[i] = data->storage.readNextKeyInclusive(eager->keyBegin[i]);

	state Future<vector<Key>> futureKeyEnds = getAll(keyEnd);

	vector<Future<Optional<Value>>> value(eager->keys.size());
	for (int i = 0; i < value.size(); i++)
		value[i] = data->storage.readValuePrefix(eager->keys[i].first, eager->keys[i].second);

	state Future<vector<Optional<Value>>> futureValues = getAll(value);
	state vector<Key> keyEndVal = wait(futureKeyEnds);
	vector<Optional<Value>> optionalValues = wait(futureValues);

	eager->keyEnd = keyEndVal;
	eager->value = optionalValues;

	return Void();
}

bool changeDurableVersion(StorageServer* data, Version desiredDurableVersion) {
	// Remove entries from the latest version of data->versionedData that haven't changed since they were inserted
	//   before or at desiredDurableVersion, to maintain the invariants for versionedData.
	// Such entries remain in older versions of versionedData until they are forgotten, because it is expensive to dig
	// them out. We also remove everything up to and including newDurableVersion from mutationLog, and everything
	//   up to but excluding desiredDurableVersion from freeable
	// May return false if only part of the work has been done, in which case the caller must call again with the same
	// parameters

	auto& verData = data->mutableData();
	ASSERT(verData.getLatestVersion() == data->version.get() || verData.getLatestVersion() == data->version.get() + 1);

	Version nextDurableVersion = desiredDurableVersion;

	auto mlv = data->getMutationLog().begin();
	if (mlv != data->getMutationLog().end() && mlv->second.version <= desiredDurableVersion) {
		auto& v = mlv->second;
		nextDurableVersion = v.version;
		data->freeable[data->version.get()].dependsOn(v.arena());

		if (verData.getLatestVersion() <= data->version.get())
			verData.createNewVersion(data->version.get() + 1);

		int64_t bytesDurable = VERSION_OVERHEAD;
		for (const auto& m : v.mutations) {
			bytesDurable += mvccStorageBytes(m);
			auto i = verData.atLatest().find(m.param1);
			if (i) {
				ASSERT(i.key() == m.param1);
				ASSERT(i.insertVersion() >= nextDurableVersion);
				if (i.insertVersion() == nextDurableVersion)
					verData.erase(i);
			}
			if (m.type == MutationRef::SetValue) {
				// A set can split a clear, so there might be another entry immediately after this one that should also
				// be cleaned up
				i = verData.atLatest().upper_bound(m.param1);
				if (i) {
					ASSERT(i.insertVersion() >= nextDurableVersion);
					if (i.insertVersion() == nextDurableVersion)
						verData.erase(i);
				}
			}
		}
		data->counters.bytesDurable += bytesDurable;
	}

	if (EXPENSIVE_VALIDATION) {
		// Check that the above loop did its job
		auto view = data->data().atLatest();
		for (auto i = view.begin(); i != view.end(); ++i)
			ASSERT(i.insertVersion() > nextDurableVersion);
	}
	data->getMutableMutationLog().erase(data->getMutationLog().begin(),
	                                    data->getMutationLog().upper_bound(nextDurableVersion));
	data->freeable.erase(data->freeable.begin(), data->freeable.lower_bound(nextDurableVersion));

	Future<Void> checkFatalError = data->otherError.getFuture();
	data->durableVersion.set(nextDurableVersion);
	setDataDurableVersion(data->thisServerID, data->durableVersion.get());
	if (checkFatalError.isReady())
		checkFatalError.get();

	// TraceEvent("ForgotVersionsBefore", data->thisServerID).detail("Version", nextDurableVersion);
	validate(data);

	return nextDurableVersion == desiredDurableVersion;
}

Optional<MutationRef> clipMutation(MutationRef const& m, KeyRangeRef range) {
	if (isSingleKeyMutation((MutationRef::Type)m.type)) {
		if (range.contains(m.param1))
			return m;
	} else if (m.type == MutationRef::ClearRange) {
		KeyRangeRef i = range & KeyRangeRef(m.param1, m.param2);
		if (!i.empty())
			return MutationRef((MutationRef::Type)m.type, i.begin, i.end);
	} else
		ASSERT(false);
	return Optional<MutationRef>();
}

// Return true if the mutation need to be applied, otherwise (it's a CompareAndClear mutation and failed the comparison)
// false.
bool expandMutation(MutationRef& m,
                    StorageServer::VersionedData const& data,
                    UpdateEagerReadInfo* eager,
                    KeyRef eagerTrustedEnd,
                    Arena& ar) {
	// After this function call, m should be copied into an arena immediately (before modifying data, shards, or eager)
	if (m.type == MutationRef::ClearRange) {
		// Expand the clear
		const auto& d = data.atLatest();

		// If another clear overlaps the beginning of this one, engulf it
		auto i = d.lastLess(m.param1);
		if (i && i->isClearTo() && i->getEndKey() >= m.param1)
			m.param1 = i.key();

		// If another clear overlaps the end of this one, engulf it; otherwise expand
		i = d.lastLessOrEqual(m.param2);
		if (i && i->isClearTo() && i->getEndKey() >= m.param2) {
			m.param2 = i->getEndKey();
		} else {
			// Expand to the next set or clear (from storage or latestVersion), and if it
			// is a clear, engulf it as well
			i = d.lower_bound(m.param2);
			KeyRef endKeyAtStorageVersion =
			    m.param2 == eagerTrustedEnd ? eagerTrustedEnd : std::min(eager->getKeyEnd(m.param2), eagerTrustedEnd);
			if (!i || endKeyAtStorageVersion < i.key())
				m.param2 = endKeyAtStorageVersion;
			else if (i->isClearTo())
				m.param2 = i->getEndKey();
			else
				m.param2 = i.key();
		}
	} else if (m.type != MutationRef::SetValue && (m.type)) {

		Optional<StringRef> oldVal;
		auto it = data.atLatest().lastLessOrEqual(m.param1);
		if (it != data.atLatest().end() && it->isValue() && it.key() == m.param1)
			oldVal = it->getValue();
		else if (it != data.atLatest().end() && it->isClearTo() && it->getEndKey() > m.param1) {
			TEST(true); // Atomic op right after a clear.
		} else {
			Optional<Value>& oldThing = eager->getValue(m.param1);
			if (oldThing.present())
				oldVal = oldThing.get();
		}

		switch (m.type) {
		case MutationRef::AddValue:
			m.param2 = doLittleEndianAdd(oldVal, m.param2, ar);
			break;
		case MutationRef::And:
			m.param2 = doAnd(oldVal, m.param2, ar);
			break;
		case MutationRef::Or:
			m.param2 = doOr(oldVal, m.param2, ar);
			break;
		case MutationRef::Xor:
			m.param2 = doXor(oldVal, m.param2, ar);
			break;
		case MutationRef::AppendIfFits:
			m.param2 = doAppendIfFits(oldVal, m.param2, ar);
			break;
		case MutationRef::Max:
			m.param2 = doMax(oldVal, m.param2, ar);
			break;
		case MutationRef::Min:
			m.param2 = doMin(oldVal, m.param2, ar);
			break;
		case MutationRef::ByteMin:
			m.param2 = doByteMin(oldVal, m.param2, ar);
			break;
		case MutationRef::ByteMax:
			m.param2 = doByteMax(oldVal, m.param2, ar);
			break;
		case MutationRef::MinV2:
			m.param2 = doMinV2(oldVal, m.param2, ar);
			break;
		case MutationRef::AndV2:
			m.param2 = doAndV2(oldVal, m.param2, ar);
			break;
		case MutationRef::CompareAndClear:
			if (oldVal.present() && m.param2 == oldVal.get()) {
				m.type = MutationRef::ClearRange;
				m.param2 = keyAfter(m.param1, ar);
				return expandMutation(m, data, eager, eagerTrustedEnd, ar);
			}
			return false;
		}
		m.type = MutationRef::SetValue;
	}

	return true;
}

void applyMutation(StorageServer* self,
                   MutationRef const& m,
                   Arena& arena,
                   StorageServer::VersionedData& data,
                   Version version) {
	// m is expected to be in arena already
	// Clear split keys are added to arena
	StorageMetrics metrics;
	metrics.bytesPerKSecond = mvccStorageBytes(m) / 2;
	metrics.iosPerKSecond = 1;
	self->metrics.notify(m.param1, metrics);

	if (m.type == MutationRef::SetValue) {
		// VersionedMap (data) is bookkeeping all empty ranges. If the key to be set is new, it is supposed to be in a
		// range what was empty. Break the empty range into halves.
		auto prev = data.atLatest().lastLessOrEqual(m.param1);
		if (prev && prev->isClearTo() && prev->getEndKey() > m.param1) {
			ASSERT(prev.key() <= m.param1);
			KeyRef end = prev->getEndKey();
			// the insert version of the previous clear is preserved for the "left half", because in
			// changeDurableVersion() the previous clear is still responsible for removing it insert() invalidates prev,
			// so prev.key() is not safe to pass to it by reference
			data.insert(KeyRef(prev.key()),
			            ValueOrClearToRef::clearTo(m.param1),
			            prev.insertVersion()); // overwritten by below insert if empty
			KeyRef nextKey = keyAfter(m.param1, arena);
			if (end != nextKey) {
				ASSERT(end > nextKey);
				// the insert version of the "right half" is not preserved, because in changeDurableVersion() this set
				// is responsible for removing it
				// FIXME: This copy is technically an asymptotic problem, definitely a waste of memory (copy of keyAfter
				// is a waste, but not asymptotic)
				data.insert(nextKey, ValueOrClearToRef::clearTo(KeyRef(arena, end)));
			}
		}
		data.insert(m.param1, ValueOrClearToRef::value(m.param2));
		self->watches.trigger(m.param1);

		for (auto& it : self->keyRangeFeed[m.param1]) {
			it->mutations.push_back(MutationRefAndVersion(m, version));
		}
	} else if (m.type == MutationRef::ClearRange) {
		data.erase(m.param1, m.param2);
		ASSERT(m.param2 > m.param1);
		ASSERT(!data.isClearContaining(data.atLatest(), m.param1));
		data.insert(m.param1, ValueOrClearToRef::clearTo(m.param2));
		self->watches.triggerRange(m.param1, m.param2);

		auto ranges = self->keyRangeFeed.intersectingRanges(KeyRangeRef(m.param1, m.param2));
		for (auto& r : ranges) {
			for (auto& it : r.value()) {
				it->mutations.push_back(MutationRefAndVersion(m, version));
			}
		}
	}
}

void removeDataRange(StorageServer* ss,
                     Standalone<VerUpdateRef>& mLV,
                     KeyRangeMap<Reference<ShardInfo>>& shards,
                     KeyRangeRef range) {
	// modify the latest version of data to remove all sets and trim all clears to exclude range.
	// Add a clear to mLV (mutationLog[data.getLatestVersion()]) that ensures all keys in range are removed from the
	// disk when this latest version becomes durable mLV is also modified if necessary to ensure that split clears can
	// be forgotten

	MutationRef clearRange(MutationRef::ClearRange, range.begin, range.end);
	clearRange = ss->addMutationToMutationLog(mLV, clearRange);

	auto& data = ss->mutableData();

	// Expand the range to the right to include other shards not in versionedData
	for (auto r = shards.rangeContaining(range.end); r != shards.ranges().end() && !r->value()->isInVersionedData();
	     ++r)
		range = KeyRangeRef(range.begin, r->end());

	auto endClear = data.atLatest().lastLess(range.end);
	if (endClear && endClear->isClearTo() && endClear->getEndKey() > range.end) {
		// This clear has been bumped up to insertVersion==data.getLatestVersion and needs a corresponding mutation log
		// entry to forget
		MutationRef m(MutationRef::ClearRange, range.end, endClear->getEndKey());
		m = ss->addMutationToMutationLog(mLV, m);
		data.insert(m.param1, ValueOrClearToRef::clearTo(m.param2));
	}

	auto beginClear = data.atLatest().lastLess(range.begin);
	if (beginClear && beginClear->isClearTo() && beginClear->getEndKey() > range.begin) {
		// We don't need any special mutationLog entry - because the begin key and insert version are unchanged the
		// original clear
		//   mutation works to forget this one - but we need range.begin in the right arena
		KeyRef rb(mLV.arena(), range.begin);
		// insert() invalidates beginClear, so beginClear.key() is not safe to pass to it by reference
		data.insert(KeyRef(beginClear.key()), ValueOrClearToRef::clearTo(rb), beginClear.insertVersion());
	}

	data.erase(range.begin, range.end);
}

void setAvailableStatus(StorageServer* self, KeyRangeRef keys, bool available);
void setAssignedStatus(StorageServer* self, KeyRangeRef keys, bool nowAssigned);

void coalesceShards(StorageServer* data, KeyRangeRef keys) {
	auto shardRanges = data->shards.intersectingRanges(keys);
	auto fullRange = data->shards.ranges();

	auto iter = shardRanges.begin();
	if (iter != fullRange.begin())
		--iter;
	auto iterEnd = shardRanges.end();
	if (iterEnd != fullRange.end())
		++iterEnd;

	bool lastReadable = false;
	bool lastNotAssigned = false;
	KeyRangeMap<Reference<ShardInfo>>::iterator lastRange;

	for (; iter != iterEnd; ++iter) {
		if (lastReadable && iter->value()->isReadable()) {
			KeyRange range = KeyRangeRef(lastRange->begin(), iter->end());
			data->addShard(ShardInfo::newReadWrite(range, data));
			iter = data->shards.rangeContaining(range.begin);
		} else if (lastNotAssigned && iter->value()->notAssigned()) {
			KeyRange range = KeyRangeRef(lastRange->begin(), iter->end());
			data->addShard(ShardInfo::newNotAssigned(range));
			iter = data->shards.rangeContaining(range.begin);
		}

		lastReadable = iter->value()->isReadable();
		lastNotAssigned = iter->value()->notAssigned();
		lastRange = iter;
	}
}

template <class T>
void addMutation(T& target, Version version, MutationRef const& mutation) {
	target.addMutation(version, mutation);
}

template <class T>
void addMutation(Reference<T>& target, Version version, MutationRef const& mutation) {
	addMutation(*target, version, mutation);
}

template <class T>
void splitMutations(StorageServer* data, KeyRangeMap<T>& map, VerUpdateRef const& update) {
	for (int i = 0; i < update.mutations.size(); i++) {
		splitMutation(data, map, update.mutations[i], update.version);
	}
}

template <class T>
void splitMutation(StorageServer* data, KeyRangeMap<T>& map, MutationRef const& m, Version ver) {
	if (isSingleKeyMutation((MutationRef::Type)m.type)) {
		if (!SHORT_CIRCUT_ACTUAL_STORAGE || !normalKeys.contains(m.param1))
			addMutation(map.rangeContaining(m.param1)->value(), ver, m);
	} else if (m.type == MutationRef::ClearRange) {
		KeyRangeRef mKeys(m.param1, m.param2);
		if (!SHORT_CIRCUT_ACTUAL_STORAGE || !normalKeys.contains(mKeys)) {
			auto r = map.intersectingRanges(mKeys);
			for (auto i = r.begin(); i != r.end(); ++i) {
				KeyRangeRef k = mKeys & i->range();
				addMutation(i->value(), ver, MutationRef((MutationRef::Type)m.type, k.begin, k.end));
			}
		}
	} else
		ASSERT(false); // Unknown mutation type in splitMutations
}

ACTOR Future<Void> logFetchKeysWarning(AddingShard* shard) {
	state double startTime = now();
	loop {
		state double waitSeconds = BUGGIFY ? 5.0 : 600.0;
		wait(delay(waitSeconds));

		const auto traceEventLevel =
		    waitSeconds > SERVER_KNOBS->FETCH_KEYS_TOO_LONG_TIME_CRITERIA ? SevWarnAlways : SevInfo;
		TraceEvent(traceEventLevel, "FetchKeysTooLong")
		    .detail("Duration", now() - startTime)
		    .detail("Phase", shard->phase)
		    .detail("Begin", shard->keys.begin.printable())
		    .detail("End", shard->keys.end.printable());
	}
}

class FetchKeysMetricReporter {
	const UID uid;
	const double startTime;
	int fetchedBytes;
	StorageServer::FetchKeysHistograms& histograms;
	StorageServer::CurrentRunningFetchKeys& currentRunning;
	Counter& bytesFetchedCounter;
	Counter& kvFetchedCounter;

public:
	FetchKeysMetricReporter(const UID& uid_,
	                        const double startTime_,
	                        const KeyRange& keyRange,
	                        StorageServer::FetchKeysHistograms& histograms_,
	                        StorageServer::CurrentRunningFetchKeys& currentRunning_,
	                        Counter& bytesFetchedCounter,
	                        Counter& kvFetchedCounter)
	  : uid(uid_), startTime(startTime_), fetchedBytes(0), histograms(histograms_), currentRunning(currentRunning_),
	    bytesFetchedCounter(bytesFetchedCounter), kvFetchedCounter(kvFetchedCounter) {

		currentRunning.recordStart(uid, keyRange);
	}

	void addFetchedBytes(const int bytes, const int kvCount) {
		fetchedBytes += bytes;
		bytesFetchedCounter += bytes;
		kvFetchedCounter += kvCount;
	}

	~FetchKeysMetricReporter() {
		double latency = now() - startTime;

		// If fetchKeys is *NOT* run, i.e. returning immediately, still report a record.
		if (latency == 0)
			latency = 1e6;

		const uint32_t bandwidth = fetchedBytes / latency;

		histograms.latency->sampleSeconds(latency);
		histograms.bytes->sample(fetchedBytes);
		histograms.bandwidth->sample(bandwidth);

		currentRunning.recordFinish(uid);
	}
};

ACTOR Future<Void> tryGetRange(PromiseStream<RangeResult> results, Transaction* tr, KeyRange keys) {
	state KeySelectorRef begin = firstGreaterOrEqual(keys.begin);
	state KeySelectorRef end = firstGreaterOrEqual(keys.end);

	try {
		loop {
			GetRangeLimits limits(GetRangeLimits::ROW_LIMIT_UNLIMITED, SERVER_KNOBS->FETCH_BLOCK_BYTES);
			limits.minRows = 0;
			state RangeResult rep = wait(tr->getRange(begin, end, limits, Snapshot::TRUE));
			if (!rep.more) {
				rep.readThrough = keys.end;
			}
			results.send(rep);

			if (!rep.more) {
				results.sendError(end_of_stream());
				return Void();
			}

			if (rep.readThrough.present()) {
				begin = firstGreaterOrEqual(rep.readThrough.get());
			} else {
				begin = firstGreaterThan(rep.end()[-1].key);
			}
		}
	} catch (Error& e) {
		if (e.code() == error_code_actor_cancelled) {
			throw;
		}
		results.sendError(e);
		throw;
	}
}

ACTOR Future<Void> fetchKeys(StorageServer* data, AddingShard* shard) {
	state const UID fetchKeysID = deterministicRandom()->randomUniqueID();
	state TraceInterval interval("FetchKeys");
	state KeyRange keys = shard->keys;
	state Future<Void> warningLogger = logFetchKeysWarning(shard);
	state const double startTime = now();
	state FetchKeysMetricReporter metricReporter(fetchKeysID,
	                                             startTime,
	                                             keys,
	                                             data->fetchKeysHistograms,
	                                             data->currentRunningFetchKeys,
	                                             data->counters.bytesFetched,
	                                             data->counters.kvFetched);

	// delay(0) to force a return to the run loop before the work of fetchKeys is started.
	//  This allows adding->start() to be called inline with CSK.
	wait(data->coreStarted.getFuture() && delay(0));

	try {
		DEBUG_KEY_RANGE("fetchKeysBegin", data->version.get(), shard->keys);

		TraceEvent(SevDebug, interval.begin(), data->thisServerID)
		    .detail("KeyBegin", shard->keys.begin)
		    .detail("KeyEnd", shard->keys.end);

		validate(data);

		// Wait (if necessary) for the latest version at which any key in keys was previously available (+1) to be
		// durable
		auto navr = data->newestAvailableVersion.intersectingRanges(keys);
		Version lastAvailable = invalidVersion;
		for (auto r = navr.begin(); r != navr.end(); ++r) {
			ASSERT(r->value() != latestVersion);
			lastAvailable = std::max(lastAvailable, r->value());
		}
		auto ndvr = data->newestDirtyVersion.intersectingRanges(keys);
		for (auto r = ndvr.begin(); r != ndvr.end(); ++r)
			lastAvailable = std::max(lastAvailable, r->value());

		if (lastAvailable != invalidVersion && lastAvailable >= data->durableVersion.get()) {
			TEST(true); // FetchKeys waits for previous available version to be durable
			wait(data->durableVersion.whenAtLeast(lastAvailable + 1));
		}

		TraceEvent(SevDebug, "FetchKeysVersionSatisfied", data->thisServerID).detail("FKID", interval.pairID);

		wait(data->fetchKeysParallelismLock.take(TaskPriority::DefaultYield));
		state FlowLock::Releaser holdingFKPL(data->fetchKeysParallelismLock);

		state double executeStart = now();
		++data->counters.fetchWaitingCount;
		data->counters.fetchWaitingMS += 1000 * (executeStart - startTime);

		// Fetch keys gets called while the update actor is processing mutations. data->version will not be updated
		// until all mutations for a version have been processed. We need to take the durableVersionLock to ensure
		// data->version is greater than the version of the mutation which caused the fetch to be initiated.
		wait(data->durableVersionLock.take());

		shard->phase = AddingShard::Fetching;

		data->durableVersionLock.release();

		wait(delay(0));

		// Get the history
		state int debug_getRangeRetries = 0;
		state int debug_nextRetryToLog = 1;
		state bool isTooOld = false;

		// FIXME: The client cache does not notice when servers are added to a team. To read from a local storage server
		// we must refresh the cache manually.
		data->cx->invalidateCache(keys);

		loop {
			state Transaction tr(data->cx);
			state Version fetchVersion = data->version.get();

			TraceEvent(SevDebug, "FetchKeysUnblocked", data->thisServerID)
			    .detail("FKID", interval.pairID)
			    .detail("Version", fetchVersion);

			while (!shard->updates.empty() && shard->updates[0].version <= fetchVersion)
				shard->updates.pop_front();
			tr.setVersion(fetchVersion);
			tr.info.taskID = TaskPriority::FetchKeys;
			state PromiseStream<RangeResult> results;
			state Future<Void> hold = SERVER_KNOBS->FETCH_USING_STREAMING
			                              ? tr.getRangeStream(results, keys, GetRangeLimits(), Snapshot::TRUE)
			                              : tryGetRange(results, &tr, keys);
			state Key nfk = keys.begin;

			try {
				loop {
					TEST(true); // Fetching keys for transferred shard
					while (data->fetchKeysBudgetUsed.get()) {
						wait(data->fetchKeysBudgetUsed.onChange());
					}
					state RangeResult this_block = waitNext(results.getFuture());

					state int expectedBlockSize =
					    (int)this_block.expectedSize() + (8 - (int)sizeof(KeyValueRef)) * this_block.size();

					TraceEvent(SevDebug, "FetchKeysBlock", data->thisServerID)
					    .detail("FKID", interval.pairID)
					    .detail("BlockRows", this_block.size())
					    .detail("BlockBytes", expectedBlockSize)
					    .detail("KeyBegin", keys.begin)
					    .detail("KeyEnd", keys.end)
					    .detail("Last", this_block.size() ? this_block.end()[-1].key : std::string())
					    .detail("Version", fetchVersion)
					    .detail("More", this_block.more);
					DEBUG_KEY_RANGE("fetchRange", fetchVersion, keys);
					for (auto k = this_block.begin(); k != this_block.end(); ++k)
						DEBUG_MUTATION("fetch", fetchVersion, MutationRef(MutationRef::SetValue, k->key, k->value));

					metricReporter.addFetchedBytes(expectedBlockSize, this_block.size());

					// Write this_block to storage
					state KeyValueRef* kvItr = this_block.begin();
					for (; kvItr != this_block.end(); ++kvItr) {
						data->storage.writeKeyValue(*kvItr);
						wait(yield());
					}

					kvItr = this_block.begin();
					for (; kvItr != this_block.end(); ++kvItr) {
						data->byteSampleApplySet(*kvItr, invalidVersion);
						wait(yield());
					}

					ASSERT(this_block.readThrough.present() || this_block.size());
					nfk = this_block.readThrough.present() ? this_block.readThrough.get()
					                                       : keyAfter(this_block.end()[-1].key);
					this_block = RangeResult();

					data->fetchKeysBytesBudget -= expectedBlockSize;
					if (data->fetchKeysBytesBudget <= 0) {
						data->fetchKeysBudgetUsed.set(true);
					}
				}
			} catch (Error& e) {
				if (e.code() != error_code_end_of_stream && e.code() != error_code_connection_failed &&
				    e.code() != error_code_transaction_too_old && e.code() != error_code_future_version &&
				    e.code() != error_code_process_behind) {
					throw;
				}
				if (nfk == keys.begin) {
					TraceEvent("FKBlockFail", data->thisServerID)
					    .error(e, true)
					    .suppressFor(1.0)
					    .detail("FKID", interval.pairID);

					// FIXME: remove when we no longer support upgrades from 5.X
					if (debug_getRangeRetries >= 100) {
						data->cx->enableLocalityLoadBalance = EnableLocalityLoadBalance::FALSE;
						TraceEvent(SevWarnAlways, "FKDisableLB").detail("FKID", fetchKeysID);
					}

					debug_getRangeRetries++;
					if (debug_nextRetryToLog == debug_getRangeRetries) {
						debug_nextRetryToLog += std::min(debug_nextRetryToLog, 1024);
						TraceEvent(SevWarn, "FetchPast", data->thisServerID)
						    .detail("TotalAttempts", debug_getRangeRetries)
						    .detail("FKID", interval.pairID)
						    .detail("N", fetchVersion)
						    .detail("E", data->version.get());
					}
					wait(delayJittered(FLOW_KNOBS->PREVENT_FAST_SPIN_DELAY));
					continue;
				}
				if (nfk < keys.end) {
					std::deque<Standalone<VerUpdateRef>> updatesToSplit = std::move(shard->updates);

					// This actor finishes committing the keys [keys.begin,nfk) that we already fetched.
					// The remaining unfetched keys [nfk,keys.end) will become a separate AddingShard with its own
					// fetchKeys.
					shard->server->addShard(ShardInfo::addingSplitLeft(KeyRangeRef(keys.begin, nfk), shard));
					shard->server->addShard(ShardInfo::newAdding(data, KeyRangeRef(nfk, keys.end)));
					shard = data->shards.rangeContaining(keys.begin).value()->adding.get();
					warningLogger = logFetchKeysWarning(shard);
					AddingShard* otherShard = data->shards.rangeContaining(nfk).value()->adding.get();
					keys = shard->keys;

					// Split our prior updates.  The ones that apply to our new, restricted key range will go back into
					// shard->updates, and the ones delivered to the new shard will be discarded because it is in
					// WaitPrevious phase (hasn't chosen a fetchVersion yet). What we are doing here is expensive and
					// could get more expensive if we started having many more blocks per shard. May need optimization
					// in the future.
					std::deque<Standalone<VerUpdateRef>>::iterator u = updatesToSplit.begin();
					for (; u != updatesToSplit.end(); ++u) {
						splitMutations(data, data->shards, *u);
					}

					TEST(true); // fetchkeys has more
					TEST(shard->updates.size()); // Shard has updates
					ASSERT(otherShard->updates.empty());
				}
				break;
			}
		}

		// FIXME: remove when we no longer support upgrades from 5.X
		data->cx->enableLocalityLoadBalance = EnableLocalityLoadBalance::TRUE;
		TraceEvent(SevWarnAlways, "FKReenableLB").detail("FKID", fetchKeysID);

		// We have completed the fetch and write of the data, now we wait for MVCC window to pass.
		//  As we have finished this work, we will allow more work to start...
		shard->fetchComplete.send(Void());

		TraceEvent(SevDebug, "FKBeforeFinalCommit", data->thisServerID)
		    .detail("FKID", interval.pairID)
		    .detail("SV", data->storageVersion())
		    .detail("DV", data->durableVersion.get());
		// Directly commit()ing the IKVS would interfere with updateStorage, possibly resulting in an incomplete version
		// being recovered. Instead we wait for the updateStorage loop to commit something (and consequently also what
		// we have written)

		holdingFKPL.release();
		wait(data->durableVersion.whenAtLeast(data->storageVersion() + 1));

		TraceEvent(SevDebug, "FKAfterFinalCommit", data->thisServerID)
		    .detail("FKID", interval.pairID)
		    .detail("SV", data->storageVersion())
		    .detail("DV", data->durableVersion.get());

		// Wait to run during update(), after a new batch of versions is received from the tlog but before eager reads
		// take place.
		Promise<FetchInjectionInfo*> p;
		data->readyFetchKeys.push_back(p);

		// After we add to the promise readyFetchKeys, update() would provide a pointer to FetchInjectionInfo that we
		// can put mutation in.
		FetchInjectionInfo* batch = wait(p.getFuture());
		TraceEvent(SevDebug, "FKUpdateBatch", data->thisServerID).detail("FKID", interval.pairID);

		shard->phase = AddingShard::Waiting;

		// Choose a transferredVersion.  This choice and timing ensure that
		//   * The transferredVersion can be mutated in versionedData
		//   * The transferredVersion isn't yet committed to storage (so we can write the availability status change)
		//   * The transferredVersion is <= the version of any of the updates in batch, and if there is an equal version
		//     its mutations haven't been processed yet
		shard->transferredVersion = data->version.get() + 1;
		// shard->transferredVersion = batch->changes[0].version;  //< FIXME: This obeys the documented properties, and
		// seems "safer" because it never introduces extra versions into the data structure, but violates some ASSERTs
		// currently
		data->mutableData().createNewVersion(shard->transferredVersion);
		ASSERT(shard->transferredVersion > data->storageVersion());
		ASSERT(shard->transferredVersion == data->data().getLatestVersion());

		TraceEvent(SevDebug, "FetchKeysHaveData", data->thisServerID)
		    .detail("FKID", interval.pairID)
		    .detail("Version", shard->transferredVersion)
		    .detail("StorageVersion", data->storageVersion());
		validate(data);

		// Put the updates that were collected during the FinalCommit phase into the batch at the transferredVersion.
		// Eager reads will be done for them by update(), and the mutations will come back through
		// AddingShard::addMutations and be applied to versionedMap and mutationLog as normal. The lie about their
		// version is acceptable because this shard will never be read at versions < transferredVersion
		for (auto i = shard->updates.begin(); i != shard->updates.end(); ++i) {
			i->version = shard->transferredVersion;
			batch->arena.dependsOn(i->arena());
		}

		int startSize = batch->changes.size();
		TEST(startSize); // Adding fetch data to a batch which already has changes
		batch->changes.resize(batch->changes.size() + shard->updates.size());

		// FIXME: pass the deque back rather than copy the data
		std::copy(shard->updates.begin(), shard->updates.end(), batch->changes.begin() + startSize);
		Version checkv = shard->transferredVersion;

		for (auto b = batch->changes.begin() + startSize; b != batch->changes.end(); ++b) {
			ASSERT(b->version >= checkv);
			checkv = b->version;
			for (auto& m : b->mutations)
				DEBUG_MUTATION("fetchKeysFinalCommitInject", batch->changes[0].version, m);
		}

		shard->updates.clear();

		setAvailableStatus(data,
		                   keys,
		                   true); // keys will be available when getLatestVersion()==transferredVersion is durable

		// Note that since it receives a pointer to FetchInjectionInfo, the thread does not leave this actor until this
		// point.

		// Wait for the transferredVersion (and therefore the shard data) to be committed and durable.
		wait(data->durableVersion.whenAtLeast(shard->transferredVersion));

		ASSERT(data->shards[shard->keys.begin]->assigned() &&
		       data->shards[shard->keys.begin]->keys ==
		           shard->keys); // We aren't changing whether the shard is assigned
		data->newestAvailableVersion.insert(shard->keys, latestVersion);
		shard->readWrite.send(Void());
		data->addShard(ShardInfo::newReadWrite(shard->keys, data)); // invalidates shard!
		coalesceShards(data, keys);

		validate(data);

		++data->counters.fetchExecutingCount;
		data->counters.fetchExecutingMS += 1000 * (now() - executeStart);

		TraceEvent(SevDebug, interval.end(), data->thisServerID);
	} catch (Error& e) {
		TraceEvent(SevDebug, interval.end(), data->thisServerID).error(e, true).detail("Version", data->version.get());

		if (e.code() == error_code_actor_cancelled && !data->shuttingDown && shard->phase >= AddingShard::Fetching) {
			if (shard->phase < AddingShard::Waiting) {
				data->storage.clearRange(keys);
				data->byteSampleApplyClear(keys, invalidVersion);
			} else {
				ASSERT(data->data().getLatestVersion() > data->version.get());
				removeDataRange(
				    data, data->addVersionToMutationLog(data->data().getLatestVersion()), data->shards, keys);
				setAvailableStatus(data, keys, false);
				// Prevent another, overlapping fetchKeys from entering the Fetching phase until
				// data->data().getLatestVersion() is durable
				data->newestDirtyVersion.insert(keys, data->data().getLatestVersion());
			}
		}

		TraceEvent(SevError, "FetchKeysError", data->thisServerID)
		    .error(e)
		    .detail("Elapsed", now() - startTime)
		    .detail("KeyBegin", keys.begin)
		    .detail("KeyEnd", keys.end);
		if (e.code() != error_code_actor_cancelled)
			data->otherError.sendError(e); // Kill the storage server.  Are there any recoverable errors?
		throw; // goes nowhere
	}

	return Void();
};

AddingShard::AddingShard(StorageServer* server, KeyRangeRef const& keys)
  : server(server), keys(keys), transferredVersion(invalidVersion), phase(WaitPrevious) {
	fetchClient = fetchKeys(server, this);
}

void AddingShard::addMutation(Version version, MutationRef const& mutation) {
	if (mutation.type == mutation.ClearRange) {
		ASSERT(keys.begin <= mutation.param1 && mutation.param2 <= keys.end);
	} else if (isSingleKeyMutation((MutationRef::Type)mutation.type)) {
		ASSERT(keys.contains(mutation.param1));
	}

	if (phase == WaitPrevious) {
		// Updates can be discarded
	} else if (phase == Fetching) {
		// Save incoming mutations (See the comments of member variable `updates`).

		// Create a new VerUpdateRef in updates queue if it is a new version.
		if (!updates.size() || version > updates.end()[-1].version) {
			VerUpdateRef v;
			v.version = version;
			v.isPrivateData = false;
			updates.push_back(v);
		} else {
			ASSERT(version == updates.end()[-1].version);
		}
		// Add the mutation to the version.
		updates.back().mutations.push_back_deep(updates.back().arena(), mutation);
	} else if (phase == Waiting) {
		server->addMutation(version, mutation, keys, server->updateEagerReads);
	} else
		ASSERT(false);
}

void ShardInfo::addMutation(Version version, MutationRef const& mutation) {
	ASSERT((void*)this);
	ASSERT(keys.contains(mutation.param1));
	if (adding)
		adding->addMutation(version, mutation);
	else if (readWrite)
		readWrite->addMutation(version, mutation, this->keys, readWrite->updateEagerReads);
	else if (mutation.type != MutationRef::ClearRange) {
		TraceEvent(SevError, "DeliveredToNotAssigned")
		    .detail("Version", version)
		    .detail("Mutation", mutation.toString());
		ASSERT(false); // Mutation delivered to notAssigned shard!
	}
}

enum ChangeServerKeysContext { CSK_UPDATE, CSK_RESTORE };
const char* changeServerKeysContextName[] = { "Update", "Restore" };

void changeServerKeys(StorageServer* data,
                      const KeyRangeRef& keys,
                      bool nowAssigned,
                      Version version,
                      ChangeServerKeysContext context) {
	ASSERT(!keys.empty());

	// TraceEvent("ChangeServerKeys", data->thisServerID)
	//     .detail("KeyBegin", keys.begin)
	//     .detail("KeyEnd", keys.end)
	//     .detail("NowAssigned", nowAssigned)
	//     .detail("Version", version)
	//     .detail("Context", changeServerKeysContextName[(int)context]);
	validate(data);

	// TODO(alexmiller): Figure out how to selectively enable spammy data distribution events.
	DEBUG_KEY_RANGE(nowAssigned ? "KeysAssigned" : "KeysUnassigned", version, keys);

	bool isDifferent = false;
	auto existingShards = data->shards.intersectingRanges(keys);
	for (auto it = existingShards.begin(); it != existingShards.end(); ++it) {
		if (nowAssigned != it->value()->assigned()) {
			isDifferent = true;
			TraceEvent("CSKRangeDifferent", data->thisServerID)
			    .detail("KeyBegin", it->range().begin)
			    .detail("KeyEnd", it->range().end);
			break;
		}
	}
	if (!isDifferent) {
		// TraceEvent("CSKShortCircuit", data->thisServerID).detail("KeyBegin", keys.begin).detail("KeyEnd", keys.end);
		return;
	}

	// Save a backup of the ShardInfo references before we start messing with shards, in order to defer fetchKeys
	// cancellation (and its potential call to removeDataRange()) until shards is again valid
	vector<Reference<ShardInfo>> oldShards;
	auto os = data->shards.intersectingRanges(keys);
	for (auto r = os.begin(); r != os.end(); ++r)
		oldShards.push_back(r->value());

	// As addShard (called below)'s documentation requires, reinitialize any overlapping range(s)
	auto ranges = data->shards.getAffectedRangesAfterInsertion(
	    keys, Reference<ShardInfo>()); // null reference indicates the range being changed
	for (int i = 0; i < ranges.size(); i++) {
		if (!ranges[i].value) {
			ASSERT((KeyRangeRef&)ranges[i] == keys); // there shouldn't be any nulls except for the range being inserted
		} else if (ranges[i].value->notAssigned())
			data->addShard(ShardInfo::newNotAssigned(ranges[i]));
		else if (ranges[i].value->isReadable())
			data->addShard(ShardInfo::newReadWrite(ranges[i], data));
		else {
			ASSERT(ranges[i].value->adding);
			data->addShard(ShardInfo::newAdding(data, ranges[i]));
			TEST(true); // ChangeServerKeys reFetchKeys
		}
	}

	// Shard state depends on nowAssigned and whether the data is available (actually assigned in memory or on the disk)
	// up to the given version.  The latter depends on data->newestAvailableVersion, so loop over the ranges of that.
	// SOMEDAY: Could this just use shards?  Then we could explicitly do the removeDataRange here when an
	// adding/transferred shard is cancelled
	auto vr = data->newestAvailableVersion.intersectingRanges(keys);
	std::vector<std::pair<KeyRange, Version>> changeNewestAvailable;
	std::vector<KeyRange> removeRanges;
	for (auto r = vr.begin(); r != vr.end(); ++r) {
		KeyRangeRef range = keys & r->range();
		bool dataAvailable = r->value() == latestVersion || r->value() >= version;
		// TraceEvent("CSKRange", data->thisServerID)
		//     .detail("KeyBegin", range.begin)
		//     .detail("KeyEnd", range.end)
		//     .detail("Available", dataAvailable)
		//     .detail("NowAssigned", nowAssigned)
		//     .detail("NewestAvailable", r->value())
		//     .detail("ShardState0", data->shards[range.begin]->debugDescribeState());
		if (!nowAssigned) {
			if (dataAvailable) {
				ASSERT(r->value() ==
				       latestVersion); // Not that we care, but this used to be checked instead of dataAvailable
				ASSERT(data->mutableData().getLatestVersion() > version || context == CSK_RESTORE);
				changeNewestAvailable.emplace_back(range, version);
				removeRanges.push_back(range);
			}
			data->addShard(ShardInfo::newNotAssigned(range));
			data->watches.triggerRange(range.begin, range.end);
		} else if (!dataAvailable) {
			// SOMEDAY: Avoid restarting adding/transferred shards
			if (version == 0) { // bypass fetchkeys; shard is known empty at version 0
				changeNewestAvailable.emplace_back(range, latestVersion);
				data->addShard(ShardInfo::newReadWrite(range, data));
				setAvailableStatus(data, range, true);
			} else {
				auto& shard = data->shards[range.begin];
				if (!shard->assigned() || shard->keys != range)
					data->addShard(ShardInfo::newAdding(data, range));
			}
		} else {
			changeNewestAvailable.emplace_back(range, latestVersion);
			data->addShard(ShardInfo::newReadWrite(range, data));
		}
	}
	// Update newestAvailableVersion when a shard becomes (un)available (in a separate loop to avoid invalidating vr
	// above)
	for (auto r = changeNewestAvailable.begin(); r != changeNewestAvailable.end(); ++r)
		data->newestAvailableVersion.insert(r->first, r->second);

	if (!nowAssigned)
		data->metrics.notifyNotReadable(keys);

	coalesceShards(data, KeyRangeRef(ranges[0].begin, ranges[ranges.size() - 1].end));

	// Now it is OK to do removeDataRanges, directly and through fetchKeys cancellation (and we have to do so before
	// validate())
	oldShards.clear();
	ranges.clear();
	for (auto r = removeRanges.begin(); r != removeRanges.end(); ++r) {
		removeDataRange(data, data->addVersionToMutationLog(data->data().getLatestVersion()), data->shards, *r);
		setAvailableStatus(data, *r, false);
	}
	validate(data);
}

void rollback(StorageServer* data, Version rollbackVersion, Version nextVersion) {
	TEST(true); // call to shard rollback
	DEBUG_KEY_RANGE("Rollback", rollbackVersion, allKeys);

	// We used to do a complicated dance to roll back in MVCC history.  It's much simpler, and more testable,
	// to simply restart the storage server actor and restore from the persistent disk state, and then roll
	// forward from the TLog's history.  It's not quite as efficient, but we rarely have to do this in practice.

	// FIXME: This code is relying for liveness on an undocumented property of the log system implementation: that after
	// a rollback the rolled back versions will eventually be missing from the peeked log.  A more sophisticated
	// approach would be to make the rollback range durable and, after reboot, skip over those versions if they appear
	// in peek results.

	throw please_reboot();
}

void StorageServer::addMutation(Version version,
                                MutationRef const& mutation,
                                KeyRangeRef const& shard,
                                UpdateEagerReadInfo* eagerReads) {
	MutationRef expanded = mutation;
	auto& mLog = addVersionToMutationLog(version);

	if (!expandMutation(expanded, data(), eagerReads, shard.end, mLog.arena())) {
		return;
	}
	expanded = addMutationToMutationLog(mLog, expanded);
	DEBUG_MUTATION("applyMutation", version, expanded)
	    .detail("UID", thisServerID)
	    .detail("ShardBegin", shard.begin)
	    .detail("ShardEnd", shard.end);
	applyMutation(this, expanded, mLog.arena(), mutableData(), version);
	// printf("\nSSUpdate: Printing versioned tree after applying mutation\n");
	// mutableData().printTree(version);
}

struct OrderByVersion {
	bool operator()(const VerUpdateRef& a, const VerUpdateRef& b) {
		if (a.version != b.version)
			return a.version < b.version;
		if (a.isPrivateData != b.isPrivateData)
			return a.isPrivateData;
		return false;
	}
};

#define PERSIST_PREFIX "\xff\xff"

// Immutable
static const KeyValueRef persistFormat(LiteralStringRef(PERSIST_PREFIX "Format"),
                                       LiteralStringRef("FoundationDB/StorageServer/1/4"));
static const KeyRangeRef persistFormatReadableRange(LiteralStringRef("FoundationDB/StorageServer/1/2"),
                                                    LiteralStringRef("FoundationDB/StorageServer/1/5"));
static const KeyRef persistID = LiteralStringRef(PERSIST_PREFIX "ID");
static const KeyRef persistTssPairID = LiteralStringRef(PERSIST_PREFIX "tssPairID");
static const KeyRef persistTssQuarantine = LiteralStringRef(PERSIST_PREFIX "tssQ");

// (Potentially) change with the durable version or when fetchKeys completes
static const KeyRef persistVersion = LiteralStringRef(PERSIST_PREFIX "Version");
static const KeyRangeRef persistShardAssignedKeys =
    KeyRangeRef(LiteralStringRef(PERSIST_PREFIX "ShardAssigned/"), LiteralStringRef(PERSIST_PREFIX "ShardAssigned0"));
static const KeyRangeRef persistShardAvailableKeys =
    KeyRangeRef(LiteralStringRef(PERSIST_PREFIX "ShardAvailable/"), LiteralStringRef(PERSIST_PREFIX "ShardAvailable0"));
static const KeyRangeRef persistByteSampleKeys =
    KeyRangeRef(LiteralStringRef(PERSIST_PREFIX "BS/"), LiteralStringRef(PERSIST_PREFIX "BS0"));
static const KeyRangeRef persistByteSampleSampleKeys =
    KeyRangeRef(LiteralStringRef(PERSIST_PREFIX "BS/" PERSIST_PREFIX "BS/"),
                LiteralStringRef(PERSIST_PREFIX "BS/" PERSIST_PREFIX "BS0"));
static const KeyRef persistLogProtocol = LiteralStringRef(PERSIST_PREFIX "LogProtocol");
static const KeyRef persistPrimaryLocality = LiteralStringRef(PERSIST_PREFIX "PrimaryLocality");
// data keys are unmangled (but never start with PERSIST_PREFIX because they are always in allKeys)

class StorageUpdater {
public:
	StorageUpdater()
	  : fromVersion(invalidVersion), currentVersion(invalidVersion), restoredVersion(invalidVersion),
	    processedStartKey(false), processedCacheStartKey(false) {}
	StorageUpdater(Version fromVersion, Version restoredVersion)
	  : fromVersion(fromVersion), currentVersion(fromVersion), restoredVersion(restoredVersion),
	    processedStartKey(false), processedCacheStartKey(false) {}

	void applyMutation(StorageServer* data, MutationRef const& m, Version ver) {
		//TraceEvent("SSNewVersion", data->thisServerID).detail("VerWas", data->mutableData().latestVersion).detail("ChVer", ver);

		if (currentVersion != ver) {
			fromVersion = currentVersion;
			currentVersion = ver;
			data->mutableData().createNewVersion(ver);
		}

		if (m.param1.startsWith(systemKeys.end)) {
			if ((m.type == MutationRef::SetValue) && m.param1.substr(1).startsWith(storageCachePrefix))
				applyPrivateCacheData(data, m);
			else {
				applyPrivateData(data, m);
			}
		} else {
			// FIXME: enable when DEBUG_MUTATION is active
			// for(auto m = changes[c].mutations.begin(); m; ++m) {
			//	DEBUG_MUTATION("SSUpdateMutation", changes[c].version, *m);
			//}

			splitMutation(data, data->shards, m, ver);
		}

		if (data->otherError.getFuture().isReady())
			data->otherError.getFuture().get();
	}

	Version currentVersion;

private:
	Version fromVersion;
	Version restoredVersion;

	KeyRef startKey;
	bool nowAssigned;
	bool processedStartKey;

	KeyRef cacheStartKey;
	bool processedCacheStartKey;

	void applyPrivateData(StorageServer* data, MutationRef const& m) {
		TraceEvent(SevDebug, "SSPrivateMutation", data->thisServerID).detail("Mutation", m.toString());

		if (processedStartKey) {
			// Because of the implementation of the krm* functions, we expect changes in pairs, [begin,end)
			// We can also ignore clearRanges, because they are always accompanied by such a pair of sets with the same
			// keys
			ASSERT(m.type == MutationRef::SetValue && m.param1.startsWith(data->sk));
			KeyRangeRef keys(startKey.removePrefix(data->sk), m.param1.removePrefix(data->sk));

			// ignore data movements for tss in quarantine
			if (!data->isTSSInQuarantine()) {
				// add changes in shard assignment to the mutation log
				setAssignedStatus(data, keys, nowAssigned);

				// The changes for version have already been received (and are being processed now).  We need to fetch
				// the data for change.version-1 (changes from versions < change.version)
				changeServerKeys(data, keys, nowAssigned, currentVersion - 1, CSK_UPDATE);
			}

			processedStartKey = false;
		} else if (m.type == MutationRef::SetValue && m.param1.startsWith(data->sk)) {
			// Because of the implementation of the krm* functions, we expect changes in pairs, [begin,end)
			// We can also ignore clearRanges, because they are always accompanied by such a pair of sets with the same
			// keys
			startKey = m.param1;
			nowAssigned = m.param2 != serverKeysFalse;
			processedStartKey = true;
		} else if (m.type == MutationRef::SetValue && m.param1 == lastEpochEndPrivateKey) {
			// lastEpochEnd transactions are guaranteed by the master to be alone in their own batch (version)
			// That means we don't have to worry about the impact on changeServerKeys
			// ASSERT( /*isFirstVersionUpdateFromTLog && */!std::next(it) );

			Version rollbackVersion;
			BinaryReader br(m.param2, Unversioned());
			br >> rollbackVersion;

			if (rollbackVersion < fromVersion && rollbackVersion > restoredVersion) {
				TEST(true); // ShardApplyPrivateData shard rollback
				TraceEvent(SevWarn, "Rollback", data->thisServerID)
				    .detail("FromVersion", fromVersion)
				    .detail("ToVersion", rollbackVersion)
				    .detail("AtVersion", currentVersion)
				    .detail("StorageVersion", data->storageVersion());
				ASSERT(rollbackVersion >= data->storageVersion());
				rollback(data, rollbackVersion, currentVersion);
			}

			data->recoveryVersionSkips.emplace_back(rollbackVersion, currentVersion - rollbackVersion);
		} else if (m.type == MutationRef::SetValue && m.param1 == killStoragePrivateKey) {
			throw worker_removed();
		} else if ((m.type == MutationRef::SetValue || m.type == MutationRef::ClearRange) &&
		           m.param1.substr(1).startsWith(serverTagPrefix)) {
			UID serverTagKey = decodeServerTagKey(m.param1.substr(1));
			bool matchesThisServer = serverTagKey == data->thisServerID;
			bool matchesTssPair = data->isTss() ? serverTagKey == data->tssPairID.get() : false;
			if ((m.type == MutationRef::SetValue && !data->isTss() && !matchesThisServer) ||
			    (m.type == MutationRef::ClearRange &&
			     ((!data->isTSSInQuarantine() && matchesThisServer) || (data->isTss() && matchesTssPair)))) {
				throw worker_removed();
			}
			if (!data->isTss() && m.type == MutationRef::ClearRange && data->ssPairID.present() &&
			    serverTagKey == data->ssPairID.get()) {
				data->clearSSWithTssPair();
			}
		} else if (m.type == MutationRef::SetValue && m.param1 == rebootWhenDurablePrivateKey) {
			data->rebootAfterDurableVersion = currentVersion;
			TraceEvent("RebootWhenDurableSet", data->thisServerID)
			    .detail("DurableVersion", data->durableVersion.get())
			    .detail("RebootAfterDurableVersion", data->rebootAfterDurableVersion);
		} else if (m.type == MutationRef::SetValue && m.param1 == primaryLocalityPrivateKey) {
			data->primaryLocality = BinaryReader::fromStringRef<int8_t>(m.param2, Unversioned());
			auto& mLV = data->addVersionToMutationLog(data->data().getLatestVersion());
			data->addMutationToMutationLog(mLV, MutationRef(MutationRef::SetValue, persistPrimaryLocality, m.param2));
<<<<<<< HEAD
		} else if (m.type == MutationRef::SetValue && m.param1.startsWith(rangeFeedPrivatePrefix)) {
			Key rangeFeedId = m.param1.removePrefix(rangeFeedPrivatePrefix);
			KeyRange rangeFeedRange = decodeRangeFeedValue(m.param2);
			TraceEvent("AddingRangeFeed", data->thisServerID)
			    .detail("RangeID", rangeFeedId.printable())
			    .detail("Range", rangeFeedRange.toString());
			Reference<RangeFeedInfo> rangeFeedInfo(new RangeFeedInfo());
			rangeFeedInfo->range = rangeFeedRange;
			rangeFeedInfo->id = rangeFeedId;
			data->uidRangeFeed[rangeFeedId] = rangeFeedInfo;
			auto rs = data->keyRangeFeed.modify(rangeFeedRange);
			for (auto r = rs.begin(); r != rs.end(); ++r) {
				r->value().push_back(rangeFeedInfo);
			}
			data->keyRangeFeed.coalesce(rangeFeedRange.contents());
=======
		} else if (m.param1.substr(1).startsWith(tssMappingKeys.begin) &&
		           (m.type == MutationRef::SetValue || m.type == MutationRef::ClearRange)) {
			if (!data->isTss()) {
				UID ssId = Codec<UID>::unpack(Tuple::unpack(m.param1.substr(1).removePrefix(tssMappingKeys.begin)));
				ASSERT(ssId == data->thisServerID);
				if (m.type == MutationRef::SetValue) {
					UID tssId = Codec<UID>::unpack(Tuple::unpack(m.param2));
					data->setSSWithTssPair(tssId);
				} else {
					data->clearSSWithTssPair();
				}
			}
		} else if (m.param1.substr(1).startsWith(tssQuarantineKeys.begin) &&
		           (m.type == MutationRef::SetValue || m.type == MutationRef::ClearRange)) {
			if (data->isTss()) {
				UID ssId = decodeTssQuarantineKey(m.param1.substr(1));
				ASSERT(ssId == data->thisServerID);
				if (m.type == MutationRef::SetValue) {
					TEST(true); // Putting TSS in quarantine
					TraceEvent(SevWarn, "TSSQuarantineStart", data->thisServerID);
					data->startTssQuarantine();
				} else {
					TraceEvent(SevWarn, "TSSQuarantineStop", data->thisServerID);
					// dipose of this TSS
					throw worker_removed();
				}
			}
>>>>>>> 5eb1eddc
		} else {
			ASSERT(false); // Unknown private mutation
		}
	}

	void applyPrivateCacheData(StorageServer* data, MutationRef const& m) {
		//TraceEvent(SevDebug, "SSPrivateCacheMutation", data->thisServerID).detail("Mutation", m.toString());

		if (processedCacheStartKey) {
			// Because of the implementation of the krm* functions, we expect changes in pairs, [begin,end)
			ASSERT((m.type == MutationRef::SetValue) && m.param1.substr(1).startsWith(storageCachePrefix));
			KeyRangeRef keys(cacheStartKey.removePrefix(systemKeys.begin).removePrefix(storageCachePrefix),
			                 m.param1.removePrefix(systemKeys.begin).removePrefix(storageCachePrefix));
			data->cachedRangeMap.insert(keys, true);

			// Figure out the affected shard ranges and maintain the cached key-range information in the in-memory map
			// TODO revisit- we are not splitting the cached ranges based on shards as of now.
			if (0) {
				auto cachedRanges = data->shards.intersectingRanges(keys);
				for (auto shard = cachedRanges.begin(); shard != cachedRanges.end(); ++shard) {
					KeyRangeRef intersectingRange = shard.range() & keys;
					TraceEvent(SevDebug, "SSPrivateCacheMutationInsertUnexpected", data->thisServerID)
					    .detail("Begin", intersectingRange.begin)
					    .detail("End", intersectingRange.end);
					data->cachedRangeMap.insert(intersectingRange, true);
				}
			}
			processedStartKey = false;
		} else if ((m.type == MutationRef::SetValue) && m.param1.substr(1).startsWith(storageCachePrefix)) {
			// Because of the implementation of the krm* functions, we expect changes in pairs, [begin,end)
			cacheStartKey = m.param1;
			processedCacheStartKey = true;
		} else {
			ASSERT(false); // Unknown private mutation
		}
	}
};

ACTOR Future<Void> tssDelayForever() {
	loop {
		wait(delay(5.0));
		if (g_simulator.speedUpSimulation) {
			return Void();
		}
	}
}

ACTOR Future<Void> update(StorageServer* data, bool* pReceivedUpdate) {
	state double start;
	try {
		// If we are disk bound and durableVersion is very old, we need to block updates or we could run out of memory
		// This is often referred to as the storage server e-brake (emergency brake)
		state double waitStartT = 0;
		while (data->queueSize() >= SERVER_KNOBS->STORAGE_HARD_LIMIT_BYTES &&
		       data->durableVersion.get() < data->desiredOldestVersion.get()) {
			if (now() - waitStartT >= 1) {
				TraceEvent(SevWarn, "StorageServerUpdateLag", data->thisServerID)
				    .detail("Version", data->version.get())
				    .detail("DurableVersion", data->durableVersion.get());
				waitStartT = now();
			}

			data->behind = true;
			wait(delayJittered(.005, TaskPriority::TLogPeekReply));
		}

		if (g_network->isSimulated() && data->isTss() && g_simulator.tssMode == ISimulator::TSSMode::EnabledAddDelay &&
		    !g_simulator.speedUpSimulation && data->tssFaultInjectTime.present() &&
		    data->tssFaultInjectTime.get() < now()) {
			if (deterministicRandom()->random01() < 0.01) {
				TraceEvent(SevWarnAlways, "TSSInjectDelayForever", data->thisServerID);
				// small random chance to just completely get stuck here, each tss should eventually hit this in this
				// mode
				wait(tssDelayForever());
			} else {
				// otherwise pause for part of a second
				double delayTime = deterministicRandom()->random01();
				TraceEvent(SevWarnAlways, "TSSInjectDelay", data->thisServerID).detail("Delay", delayTime);
				wait(delay(delayTime));
			}
		}

		while (data->byteSampleClearsTooLarge.get()) {
			wait(data->byteSampleClearsTooLarge.onChange());
		}

		state Reference<ILogSystem::IPeekCursor> cursor = data->logCursor;

		state double beforeTLogCursorReads = now();
		loop {
			wait(cursor->getMore());
			if (!cursor->isExhausted()) {
				break;
			}
		}
		data->tlogCursorReadsLatencyHistogram->sampleSeconds(now() - beforeTLogCursorReads);
		if (cursor->popped() > 0) {
			throw worker_removed();
		}

		++data->counters.updateBatches;
		data->lastTLogVersion = cursor->getMaxKnownVersion();
		data->versionLag = std::max<int64_t>(0, data->lastTLogVersion - data->version.get());

		ASSERT(*pReceivedUpdate == false);
		*pReceivedUpdate = true;

		start = now();
		wait(data->durableVersionLock.take(TaskPriority::TLogPeekReply, 1));
		state FlowLock::Releaser holdingDVL(data->durableVersionLock);
		if (now() - start > 0.1)
			TraceEvent("SSSlowTakeLock1", data->thisServerID)
			    .detailf("From", "%016llx", debug_lastLoadBalanceResultEndpointToken)
			    .detail("Duration", now() - start)
			    .detail("Version", data->version.get());
		data->ssVersionLockLatencyHistogram->sampleSeconds(now() - start);

		start = now();
		state UpdateEagerReadInfo eager;
		state FetchInjectionInfo fii;
		state Reference<ILogSystem::IPeekCursor> cloneCursor2;

		loop {
			state uint64_t changeCounter = data->shardChangeCounter;
			bool epochEnd = false;
			bool hasPrivateData = false;
			bool firstMutation = true;
			bool dbgLastMessageWasProtocol = false;

			Reference<ILogSystem::IPeekCursor> cloneCursor1 = cursor->cloneNoMore();
			cloneCursor2 = cursor->cloneNoMore();

			cloneCursor1->setProtocolVersion(data->logProtocol);

			for (; cloneCursor1->hasMessage(); cloneCursor1->nextMessage()) {
				ArenaReader& cloneReader = *cloneCursor1->reader();

				if (LogProtocolMessage::isNextIn(cloneReader)) {
					LogProtocolMessage lpm;
					cloneReader >> lpm;
					//TraceEvent(SevDebug, "SSReadingLPM", data->thisServerID).detail("Mutation", lpm.toString());
					dbgLastMessageWasProtocol = true;
					cloneCursor1->setProtocolVersion(cloneReader.protocolVersion());
				} else if (cloneReader.protocolVersion().hasSpanContext() &&
				           SpanContextMessage::isNextIn(cloneReader)) {
					SpanContextMessage scm;
					cloneReader >> scm;
				} else {
					MutationRef msg;
					cloneReader >> msg;
					// TraceEvent(SevDebug, "SSReadingLog", data->thisServerID).detail("Mutation", msg.toString());

					if (firstMutation && msg.param1.startsWith(systemKeys.end))
						hasPrivateData = true;
					firstMutation = false;

					if (msg.param1 == lastEpochEndPrivateKey) {
						epochEnd = true;
						ASSERT(dbgLastMessageWasProtocol);
					}

					eager.addMutation(msg);
					dbgLastMessageWasProtocol = false;
				}
			}

			// Any fetchKeys which are ready to transition their shards to the adding,transferred state do so now.
			// If there is an epoch end we skip this step, to increase testability and to prevent inserting a version in
			// the middle of a rolled back version range.
			while (!hasPrivateData && !epochEnd && !data->readyFetchKeys.empty()) {
				auto fk = data->readyFetchKeys.back();
				data->readyFetchKeys.pop_back();
				fk.send(&fii);
				// fetchKeys() would put the data it fetched into the fii. The thread will not return back to this actor
				// until it was completed.
			}

			for (auto& c : fii.changes)
				eager.addMutations(c.mutations);

			wait(doEagerReads(data, &eager));
			if (data->shardChangeCounter == changeCounter)
				break;
			TEST(true); // A fetchKeys completed while we were doing this, so eager might be outdated.  Read it again.
			// SOMEDAY: Theoretically we could check the change counters of individual shards and retry the reads only
			// selectively
			eager = UpdateEagerReadInfo();
		}
		data->eagerReadsLatencyHistogram->sampleSeconds(now() - start);

		if (now() - start > 0.1)
			TraceEvent("SSSlowTakeLock2", data->thisServerID)
			    .detailf("From", "%016llx", debug_lastLoadBalanceResultEndpointToken)
			    .detail("Duration", now() - start)
			    .detail("Version", data->version.get());

		data->updateEagerReads = &eager;
		data->debug_inApplyUpdate = true;

		state StorageUpdater updater(data->lastVersionWithData, data->restoredVersion);

		if (EXPENSIVE_VALIDATION)
			data->data().atLatest().validate();
		validate(data);

		state bool injectedChanges = false;
		state int changeNum = 0;
		state int mutationBytes = 0;
		state double beforeFetchKeysUpdates = now();
		for (; changeNum < fii.changes.size(); changeNum++) {
			state int mutationNum = 0;
			state VerUpdateRef* pUpdate = &fii.changes[changeNum];
			for (; mutationNum < pUpdate->mutations.size(); mutationNum++) {
				updater.applyMutation(data, pUpdate->mutations[mutationNum], pUpdate->version);
				mutationBytes += pUpdate->mutations[mutationNum].totalSize();
				// data->counters.mutationBytes or data->counters.mutations should not be updated because they should
				// have counted when the mutations arrive from cursor initially.
				injectedChanges = true;
				if (mutationBytes > SERVER_KNOBS->DESIRED_UPDATE_BYTES) {
					mutationBytes = 0;
					wait(delay(SERVER_KNOBS->UPDATE_DELAY));
				}
			}
		}
		data->fetchKeysPTreeUpdatesLatencyHistogram->sampleSeconds(now() - beforeFetchKeysUpdates);

		state Version ver = invalidVersion;
		cloneCursor2->setProtocolVersion(data->logProtocol);
		state SpanID spanContext = SpanID();
		state double beforeTLogMsgsUpdates = now();
		for (; cloneCursor2->hasMessage(); cloneCursor2->nextMessage()) {
			if (mutationBytes > SERVER_KNOBS->DESIRED_UPDATE_BYTES) {
				mutationBytes = 0;
				// Instead of just yielding, leave time for the storage server to respond to reads
				wait(delay(SERVER_KNOBS->UPDATE_DELAY));
			}

			if (cloneCursor2->version().version > ver) {
				ASSERT(cloneCursor2->version().version > data->version.get());
			}

			auto& rd = *cloneCursor2->reader();

			if (cloneCursor2->version().version > ver && cloneCursor2->version().version > data->version.get()) {
				++data->counters.updateVersions;
				ver = cloneCursor2->version().version;
			}

			if (LogProtocolMessage::isNextIn(rd)) {
				LogProtocolMessage lpm;
				rd >> lpm;

				data->logProtocol = rd.protocolVersion();
				data->storage.changeLogProtocol(ver, data->logProtocol);
				cloneCursor2->setProtocolVersion(rd.protocolVersion());
			} else if (rd.protocolVersion().hasSpanContext() && SpanContextMessage::isNextIn(rd)) {
				SpanContextMessage scm;
				rd >> scm;
				spanContext = scm.spanContext;
			} else {
				MutationRef msg;
				rd >> msg;

				Span span("SS:update"_loc, { spanContext });
				span.addTag("key"_sr, msg.param1);

				// Drop non-private mutations if TSS fault injection is enabled in simulation, or if this is a TSS in
				// quarantine.
				if (g_network->isSimulated() && data->isTss() && !g_simulator.speedUpSimulation &&
				    g_simulator.tssMode == ISimulator::TSSMode::EnabledDropMutations &&
				    data->tssFaultInjectTime.present() && data->tssFaultInjectTime.get() < now() &&
				    (msg.type == MutationRef::SetValue || msg.type == MutationRef::ClearRange) &&
				    (msg.param1.size() < 2 || msg.param1[0] != 0xff || msg.param1[1] != 0xff) &&
				    deterministicRandom()->random01() < 0.05) {
					TraceEvent(SevWarnAlways, "TSSInjectDropMutation", data->thisServerID)
					    .detail("Mutation", msg.toString())
					    .detail("Version", cloneCursor2->version().toString());
				} else if (data->isTSSInQuarantine() &&
				           (msg.param1.size() < 2 || msg.param1[0] != 0xff || msg.param1[1] != 0xff)) {
					TraceEvent("TSSQuarantineDropMutation", data->thisServerID)
					    .suppressFor(10.0)
					    .detail("Version", cloneCursor2->version().toString());
				} else if (ver != invalidVersion) { // This change belongs to a version < minVersion
					DEBUG_MUTATION("SSPeek", ver, msg).detail("ServerID", data->thisServerID);
					if (ver == 1) {
						TraceEvent("SSPeekMutation", data->thisServerID);
						// The following trace event may produce a value with special characters
						//TraceEvent("SSPeekMutation", data->thisServerID).detail("Mutation", msg.toString()).detail("Version", cloneCursor2->version().toString());
					}

					updater.applyMutation(data, msg, ver);
					mutationBytes += msg.totalSize();
					data->counters.mutationBytes += msg.totalSize();
					++data->counters.mutations;
					switch (msg.type) {
					case MutationRef::SetValue:
						++data->counters.setMutations;
						break;
					case MutationRef::ClearRange:
						++data->counters.clearRangeMutations;
						break;
					case MutationRef::AddValue:
					case MutationRef::And:
					case MutationRef::AndV2:
					case MutationRef::AppendIfFits:
					case MutationRef::ByteMax:
					case MutationRef::ByteMin:
					case MutationRef::Max:
					case MutationRef::Min:
					case MutationRef::MinV2:
					case MutationRef::Or:
					case MutationRef::Xor:
					case MutationRef::CompareAndClear:
						++data->counters.atomicMutations;
						break;
					}
				} else
					TraceEvent(SevError, "DiscardingPeekedData", data->thisServerID)
					    .detail("Mutation", msg.toString())
					    .detail("Version", cloneCursor2->version().toString());
			}
		}
		data->tLogMsgsPTreeUpdatesLatencyHistogram->sampleSeconds(now() - beforeTLogMsgsUpdates);

		if (ver != invalidVersion) {
			data->lastVersionWithData = ver;
		}
		ver = cloneCursor2->version().version - 1;

		if (injectedChanges)
			data->lastVersionWithData = ver;

		data->updateEagerReads = nullptr;
		data->debug_inApplyUpdate = false;

		if (ver == invalidVersion && !fii.changes.empty()) {
			ver = updater.currentVersion;
		}

		if (ver != invalidVersion && ver > data->version.get()) {
			// TODO(alexmiller): Update to version tracking.
			DEBUG_KEY_RANGE("SSUpdate", ver, KeyRangeRef());

			data->mutableData().createNewVersion(ver);
			if (data->otherError.getFuture().isReady())
				data->otherError.getFuture().get();

			data->counters.fetchedVersions += (ver - data->version.get());
			++data->counters.fetchesFromLogs;
			Optional<UID> curSourceTLogID = cursor->getCurrentPeekLocation();

			if (curSourceTLogID != data->sourceTLogID) {
				data->sourceTLogID = curSourceTLogID;

				TraceEvent("StorageServerSourceTLogID", data->thisServerID)
				    .detail("SourceTLogID",
				            data->sourceTLogID.present() ? data->sourceTLogID.get().toString() : "unknown")
				    .trackLatest(data->thisServerID.toString() + "/StorageServerSourceTLogID");
			}

			data->noRecentUpdates.set(false);
			data->lastUpdate = now();
			data->version.set(ver); // Triggers replies to waiting gets for new version(s)

			setDataVersion(data->thisServerID, data->version.get());
			if (data->otherError.getFuture().isReady())
				data->otherError.getFuture().get();

			Version maxVersionsInMemory = SERVER_KNOBS->MAX_READ_TRANSACTION_LIFE_VERSIONS;
			for (int i = 0; i < data->recoveryVersionSkips.size(); i++) {
				maxVersionsInMemory += data->recoveryVersionSkips[i].second;
			}

			// Trigger updateStorage if necessary
			Version proposedOldestVersion =
			    std::max(data->version.get(), cursor->getMinKnownCommittedVersion()) - maxVersionsInMemory;
			if (data->primaryLocality == tagLocalitySpecial || data->tag.locality == data->primaryLocality) {
				proposedOldestVersion = std::max(proposedOldestVersion, data->lastTLogVersion - maxVersionsInMemory);
			}
			proposedOldestVersion = std::min(proposedOldestVersion, data->version.get() - 1);
			proposedOldestVersion = std::max(proposedOldestVersion, data->oldestVersion.get());
			proposedOldestVersion = std::max(proposedOldestVersion, data->desiredOldestVersion.get());

			//TraceEvent("StorageServerUpdated", data->thisServerID).detail("Ver", ver).detail("DataVersion", data->version.get())
			//	.detail("LastTLogVersion", data->lastTLogVersion).detail("NewOldest",
			// data->oldestVersion.get()).detail("DesiredOldest",data->desiredOldestVersion.get())
			//	.detail("MaxVersionInMemory", maxVersionsInMemory).detail("Proposed",
			// proposedOldestVersion).detail("PrimaryLocality", data->primaryLocality).detail("Tag",
			// data->tag.toString());

			while (!data->recoveryVersionSkips.empty() &&
			       proposedOldestVersion > data->recoveryVersionSkips.front().first) {
				data->recoveryVersionSkips.pop_front();
			}
			data->desiredOldestVersion.set(proposedOldestVersion);
		}

		validate(data);

		data->logCursor->advanceTo(cloneCursor2->version());
		if (cursor->version().version >= data->lastTLogVersion) {
			if (data->behind) {
				TraceEvent("StorageServerNoLongerBehind", data->thisServerID)
				    .detail("CursorVersion", cursor->version().version)
				    .detail("TLogVersion", data->lastTLogVersion);
			}
			data->behind = false;
		}

		return Void(); // update will get called again ASAP
	} catch (Error& err) {
		state Error e = err;
		if (e.code() != error_code_worker_removed && e.code() != error_code_please_reboot) {
			TraceEvent(SevError, "SSUpdateError", data->thisServerID).error(e).backtrace();
		} else if (e.code() == error_code_please_reboot) {
			wait(data->durableInProgress);
		}
		throw e;
	}
}

ACTOR Future<Void> updateStorage(StorageServer* data) {
	loop {
		ASSERT(data->durableVersion.get() == data->storageVersion());
		if (g_network->isSimulated()) {
			double endTime =
			    g_simulator.checkDisabled(format("%s/updateStorage", data->thisServerID.toString().c_str()));
			if (endTime > now()) {
				wait(delay(endTime - now(), TaskPriority::UpdateStorage));
			}
		}
		wait(data->desiredOldestVersion.whenAtLeast(data->storageVersion() + 1));
		wait(delay(0, TaskPriority::UpdateStorage));

		state Promise<Void> durableInProgress;
		data->durableInProgress = durableInProgress.getFuture();

		state Version startOldestVersion = data->storageVersion();
		state Version newOldestVersion = data->storageVersion();
		state Version desiredVersion = data->desiredOldestVersion.get();
		state int64_t bytesLeft = SERVER_KNOBS->STORAGE_COMMIT_BYTES;

		// Write mutations to storage until we reach the desiredVersion or have written too much (bytesleft)
		state double beforeStorageUpdates = now();
		loop {
			state bool done = data->storage.makeVersionMutationsDurable(newOldestVersion, desiredVersion, bytesLeft);
			// We want to forget things from these data structures atomically with changing oldestVersion (and "before",
			// since oldestVersion.set() may trigger waiting actors) forgetVersionsBeforeAsync visibly forgets
			// immediately (without waiting) but asynchronously frees memory.
			Future<Void> finishedForgetting =
			    data->mutableData().forgetVersionsBeforeAsync(newOldestVersion, TaskPriority::UpdateStorage);
			data->oldestVersion.set(newOldestVersion);
			wait(finishedForgetting);
			wait(yield(TaskPriority::UpdateStorage));
			if (done)
				break;
		}

		// Set the new durable version as part of the outstanding change set, before commit
		if (startOldestVersion != newOldestVersion)
			data->storage.makeVersionDurable(newOldestVersion);
		data->storageUpdatesDurableLatencyHistogram->sampleSeconds(now() - beforeStorageUpdates);

		debug_advanceMaxCommittedVersion(data->thisServerID, newOldestVersion);
		state double beforeStorageCommit = now();
		state Future<Void> durable = data->storage.commit();
		state Future<Void> durableDelay = Void();

		if (bytesLeft > 0) {
			durableDelay = delay(SERVER_KNOBS->STORAGE_COMMIT_INTERVAL, TaskPriority::UpdateStorage);
		}

		wait(ioTimeoutError(durable, SERVER_KNOBS->MAX_STORAGE_COMMIT_TIME));
		data->storageCommitLatencyHistogram->sampleSeconds(now() - beforeStorageCommit);

		debug_advanceMinCommittedVersion(data->thisServerID, newOldestVersion);

		if (newOldestVersion > data->rebootAfterDurableVersion) {
			TraceEvent("RebootWhenDurableTriggered", data->thisServerID)
			    .detail("NewOldestVersion", newOldestVersion)
			    .detail("RebootAfterDurableVersion", data->rebootAfterDurableVersion);
			// To avoid brokenPromise error, which is caused by the sender of the durableInProgress (i.e., this process)
			// never sets durableInProgress, we should set durableInProgress before send the please_reboot() error.
			// Otherwise, in the race situation when storage server receives both reboot and
			// brokenPromise of durableInProgress, the worker of the storage server will die.
			// We will eventually end up with no worker for storage server role.
			// The data distributor's buildTeam() will get stuck in building a team
			durableInProgress.sendError(please_reboot());
			throw please_reboot();
		}

		durableInProgress.send(Void());
		wait(delay(0, TaskPriority::UpdateStorage)); // Setting durableInProgess could cause the storage server to shut
		                                             // down, so delay to check for cancellation

		// Taking and releasing the durableVersionLock ensures that no eager reads both begin before the commit was
		// effective and are applied after we change the durable version. Also ensure that we have to lock while calling
		// changeDurableVersion, because otherwise the latest version of mutableData might be partially loaded.
		state double beforeSSDurableVersionUpdate = now();
		wait(data->durableVersionLock.take());
		data->popVersion(data->durableVersion.get() + 1);

		while (!changeDurableVersion(data, newOldestVersion)) {
			if (g_network->check_yield(TaskPriority::UpdateStorage)) {
				data->durableVersionLock.release();
				wait(delay(0, TaskPriority::UpdateStorage));
				wait(data->durableVersionLock.take());
			}
		}

		data->durableVersionLock.release();
		data->ssDurableVersionUpdateLatencyHistogram->sampleSeconds(now() - beforeSSDurableVersionUpdate);

		//TraceEvent("StorageServerDurable", data->thisServerID).detail("Version", newOldestVersion);
		data->fetchKeysBytesBudget = SERVER_KNOBS->STORAGE_FETCH_BYTES;
		data->fetchKeysBudgetUsed.set(false);
		if (!data->fetchKeysBudgetUsed.get()) {
			wait(durableDelay || data->fetchKeysBudgetUsed.onChange());
		}
	}
}

#ifndef __INTEL_COMPILER
#pragma endregion
#endif

////////////////////////////////// StorageServerDisk ///////////////////////////////////////
#ifndef __INTEL_COMPILER
#pragma region StorageServerDisk
#endif

void StorageServerDisk::makeNewStorageServerDurable() {
	storage->set(persistFormat);
	storage->set(KeyValueRef(persistID, BinaryWriter::toValue(data->thisServerID, Unversioned())));
	if (data->tssPairID.present()) {
		storage->set(KeyValueRef(persistTssPairID, BinaryWriter::toValue(data->tssPairID.get(), Unversioned())));
	}
	storage->set(KeyValueRef(persistVersion, BinaryWriter::toValue(data->version.get(), Unversioned())));
	storage->set(KeyValueRef(persistShardAssignedKeys.begin.toString(), LiteralStringRef("0")));
	storage->set(KeyValueRef(persistShardAvailableKeys.begin.toString(), LiteralStringRef("0")));
}

void setAvailableStatus(StorageServer* self, KeyRangeRef keys, bool available) {
	// ASSERT( self->debug_inApplyUpdate );
	ASSERT(!keys.empty());

	auto& mLV = self->addVersionToMutationLog(self->data().getLatestVersion());

	KeyRange availableKeys = KeyRangeRef(persistShardAvailableKeys.begin.toString() + keys.begin.toString(),
	                                     persistShardAvailableKeys.begin.toString() + keys.end.toString());
	//TraceEvent("SetAvailableStatus", self->thisServerID).detail("Version", mLV.version).detail("RangeBegin", availableKeys.begin).detail("RangeEnd", availableKeys.end);

	self->addMutationToMutationLog(mLV, MutationRef(MutationRef::ClearRange, availableKeys.begin, availableKeys.end));
	self->addMutationToMutationLog(mLV,
	                               MutationRef(MutationRef::SetValue,
	                                           availableKeys.begin,
	                                           available ? LiteralStringRef("1") : LiteralStringRef("0")));
	if (keys.end != allKeys.end) {
		bool endAvailable = self->shards.rangeContaining(keys.end)->value()->isInVersionedData();
		self->addMutationToMutationLog(mLV,
		                               MutationRef(MutationRef::SetValue,
		                                           availableKeys.end,
		                                           endAvailable ? LiteralStringRef("1") : LiteralStringRef("0")));
	}
}

void setAssignedStatus(StorageServer* self, KeyRangeRef keys, bool nowAssigned) {
	ASSERT(!keys.empty());
	auto& mLV = self->addVersionToMutationLog(self->data().getLatestVersion());
	KeyRange assignedKeys = KeyRangeRef(persistShardAssignedKeys.begin.toString() + keys.begin.toString(),
	                                    persistShardAssignedKeys.begin.toString() + keys.end.toString());
	//TraceEvent("SetAssignedStatus", self->thisServerID).detail("Version", mLV.version).detail("RangeBegin", assignedKeys.begin).detail("RangeEnd", assignedKeys.end);
	self->addMutationToMutationLog(mLV, MutationRef(MutationRef::ClearRange, assignedKeys.begin, assignedKeys.end));
	self->addMutationToMutationLog(mLV,
	                               MutationRef(MutationRef::SetValue,
	                                           assignedKeys.begin,
	                                           nowAssigned ? LiteralStringRef("1") : LiteralStringRef("0")));
	if (keys.end != allKeys.end) {
		bool endAssigned = self->shards.rangeContaining(keys.end)->value()->assigned();
		self->addMutationToMutationLog(mLV,
		                               MutationRef(MutationRef::SetValue,
		                                           assignedKeys.end,
		                                           endAssigned ? LiteralStringRef("1") : LiteralStringRef("0")));
	}
}

void StorageServerDisk::clearRange(KeyRangeRef keys) {
	storage->clear(keys);
}

void StorageServerDisk::writeKeyValue(KeyValueRef kv) {
	storage->set(kv);
}

void StorageServerDisk::writeMutation(MutationRef mutation) {
	// FIXME: DEBUG_MUTATION(debugContext, debugVersion, *m);
	if (mutation.type == MutationRef::SetValue) {
		storage->set(KeyValueRef(mutation.param1, mutation.param2));
	} else if (mutation.type == MutationRef::ClearRange) {
		storage->clear(KeyRangeRef(mutation.param1, mutation.param2));
	} else
		ASSERT(false);
}

void StorageServerDisk::writeMutations(const VectorRef<MutationRef>& mutations,
                                       Version debugVersion,
                                       const char* debugContext) {
	for (const auto& m : mutations) {
		DEBUG_MUTATION(debugContext, debugVersion, m).detail("UID", data->thisServerID);
		if (m.type == MutationRef::SetValue) {
			storage->set(KeyValueRef(m.param1, m.param2));
		} else if (m.type == MutationRef::ClearRange) {
			storage->clear(KeyRangeRef(m.param1, m.param2));
		}
	}
}

bool StorageServerDisk::makeVersionMutationsDurable(Version& prevStorageVersion,
                                                    Version newStorageVersion,
                                                    int64_t& bytesLeft) {
	if (bytesLeft <= 0)
		return true;

	// Apply mutations from the mutationLog
	auto u = data->getMutationLog().upper_bound(prevStorageVersion);
	if (u != data->getMutationLog().end() && u->first <= newStorageVersion) {
		VerUpdateRef const& v = u->second;
		ASSERT(v.version > prevStorageVersion && v.version <= newStorageVersion);
		// TODO(alexmiller): Update to version tracking.
		DEBUG_KEY_RANGE("makeVersionMutationsDurable", v.version, KeyRangeRef());
		writeMutations(v.mutations, v.version, "makeVersionDurable");
		for (const auto& m : v.mutations)
			bytesLeft -= mvccStorageBytes(m);
		prevStorageVersion = v.version;
		return false;
	} else {
		prevStorageVersion = newStorageVersion;
		return true;
	}
}

// Update data->storage to persist the changes from (data->storageVersion(),version]
void StorageServerDisk::makeVersionDurable(Version version) {
	storage->set(KeyValueRef(persistVersion, BinaryWriter::toValue(version, Unversioned())));

	// TraceEvent("MakeDurable", data->thisServerID)
	//     .detail("FromVersion", prevStorageVersion)
	//     .detail("ToVersion", version);
}

// Update data->storage to persist tss quarantine state
void StorageServerDisk::makeTssQuarantineDurable() {
	storage->set(KeyValueRef(persistTssQuarantine, LiteralStringRef("1")));
}

void StorageServerDisk::changeLogProtocol(Version version, ProtocolVersion protocol) {
	data->addMutationToMutationLogOrStorage(
	    version,
	    MutationRef(MutationRef::SetValue, persistLogProtocol, BinaryWriter::toValue(protocol, Unversioned())));
}

ACTOR Future<Void> applyByteSampleResult(StorageServer* data,
                                         IKeyValueStore* storage,
                                         Key begin,
                                         Key end,
                                         std::vector<Standalone<VectorRef<KeyValueRef>>>* results = nullptr) {
	state int totalFetches = 0;
	state int totalKeys = 0;
	state int totalBytes = 0;
	loop {
		RangeResult bs = wait(storage->readRange(
		    KeyRangeRef(begin, end), SERVER_KNOBS->STORAGE_LIMIT_BYTES, SERVER_KNOBS->STORAGE_LIMIT_BYTES));
		if (results)
			results->push_back(bs.castTo<VectorRef<KeyValueRef>>());
		int rangeSize = bs.expectedSize();
		totalFetches++;
		totalKeys += bs.size();
		totalBytes += rangeSize;
		for (int j = 0; j < bs.size(); j++) {
			KeyRef key = bs[j].key.removePrefix(persistByteSampleKeys.begin);
			if (!data->byteSampleClears.rangeContaining(key).value()) {
				data->metrics.byteSample.sample.insert(
				    key, BinaryReader::fromStringRef<int32_t>(bs[j].value, Unversioned()), false);
			}
		}
		if (rangeSize >= SERVER_KNOBS->STORAGE_LIMIT_BYTES) {
			Key nextBegin = keyAfter(bs.back().key);
			data->byteSampleClears.insert(KeyRangeRef(begin, nextBegin).removePrefix(persistByteSampleKeys.begin),
			                              true);
			data->byteSampleClearsTooLarge.set(data->byteSampleClears.size() >
			                                   SERVER_KNOBS->MAX_BYTE_SAMPLE_CLEAR_MAP_SIZE);
			begin = nextBegin;
			if (begin == end) {
				break;
			}
		} else {
			data->byteSampleClears.insert(KeyRangeRef(begin.removePrefix(persistByteSampleKeys.begin),
			                                          end == persistByteSampleKeys.end
			                                              ? LiteralStringRef("\xff\xff\xff")
			                                              : end.removePrefix(persistByteSampleKeys.begin)),
			                              true);
			data->byteSampleClearsTooLarge.set(data->byteSampleClears.size() >
			                                   SERVER_KNOBS->MAX_BYTE_SAMPLE_CLEAR_MAP_SIZE);
			break;
		}

		if (!results) {
			wait(delay(SERVER_KNOBS->BYTE_SAMPLE_LOAD_DELAY));
		}
	}
	TraceEvent("RecoveredByteSampleRange", data->thisServerID)
	    .detail("Begin", begin)
	    .detail("End", end)
	    .detail("Fetches", totalFetches)
	    .detail("Keys", totalKeys)
	    .detail("ReadBytes", totalBytes);
	return Void();
}

ACTOR Future<Void> restoreByteSample(StorageServer* data,
                                     IKeyValueStore* storage,
                                     Promise<Void> byteSampleSampleRecovered,
                                     Future<Void> startRestore) {
	state std::vector<Standalone<VectorRef<KeyValueRef>>> byteSampleSample;
	wait(applyByteSampleResult(
	    data, storage, persistByteSampleSampleKeys.begin, persistByteSampleSampleKeys.end, &byteSampleSample));
	byteSampleSampleRecovered.send(Void());
	wait(startRestore);
	wait(delay(SERVER_KNOBS->BYTE_SAMPLE_START_DELAY));

	size_t bytes_per_fetch = 0;
	// Since the expected size also includes (as of now) the space overhead of the container, we calculate our own
	// number here
	for (auto& it : byteSampleSample) {
		for (auto& kv : it) {
			bytes_per_fetch += BinaryReader::fromStringRef<int32_t>(kv.value, Unversioned());
		}
	}
	bytes_per_fetch = (bytes_per_fetch / SERVER_KNOBS->BYTE_SAMPLE_LOAD_PARALLELISM) + 1;

	state std::vector<Future<Void>> sampleRanges;
	int accumulatedSize = 0;
	Key lastStart =
	    persistByteSampleKeys.begin; // make sure the first range starts at the absolute beginning of the byte sample
	for (auto& it : byteSampleSample) {
		for (auto& kv : it) {
			if (accumulatedSize >= bytes_per_fetch) {
				accumulatedSize = 0;
				Key realKey = kv.key.removePrefix(persistByteSampleKeys.begin);
				sampleRanges.push_back(applyByteSampleResult(data, storage, lastStart, realKey));
				lastStart = realKey;
			}
			accumulatedSize += BinaryReader::fromStringRef<int32_t>(kv.value, Unversioned());
		}
	}
	// make sure that the last range goes all the way to the end of the byte sample
	sampleRanges.push_back(applyByteSampleResult(data, storage, lastStart, persistByteSampleKeys.end));

	wait(waitForAll(sampleRanges));
	TraceEvent("RecoveredByteSampleChunkedRead", data->thisServerID).detail("Ranges", sampleRanges.size());

	if (BUGGIFY)
		wait(delay(deterministicRandom()->random01() * 10.0));

	return Void();
}

ACTOR Future<bool> restoreDurableState(StorageServer* data, IKeyValueStore* storage) {
	state Future<Optional<Value>> fFormat = storage->readValue(persistFormat.key);
	state Future<Optional<Value>> fID = storage->readValue(persistID);
	state Future<Optional<Value>> ftssPairID = storage->readValue(persistTssPairID);
	state Future<Optional<Value>> fTssQuarantine = storage->readValue(persistTssQuarantine);
	state Future<Optional<Value>> fVersion = storage->readValue(persistVersion);
	state Future<Optional<Value>> fLogProtocol = storage->readValue(persistLogProtocol);
	state Future<Optional<Value>> fPrimaryLocality = storage->readValue(persistPrimaryLocality);
	state Future<RangeResult> fShardAssigned = storage->readRange(persistShardAssignedKeys);
	state Future<RangeResult> fShardAvailable = storage->readRange(persistShardAvailableKeys);

	state Promise<Void> byteSampleSampleRecovered;
	state Promise<Void> startByteSampleRestore;
	data->byteSampleRecovery =
	    restoreByteSample(data, storage, byteSampleSampleRecovered, startByteSampleRestore.getFuture());

	TraceEvent("ReadingDurableState", data->thisServerID);
	wait(waitForAll(std::vector{ fFormat, fID, ftssPairID, fTssQuarantine, fVersion, fLogProtocol, fPrimaryLocality }));
	wait(waitForAll(std::vector{ fShardAssigned, fShardAvailable }));
	wait(byteSampleSampleRecovered.getFuture());
	TraceEvent("RestoringDurableState", data->thisServerID);

	if (!fFormat.get().present()) {
		// The DB was never initialized
		TraceEvent("DBNeverInitialized", data->thisServerID);
		storage->dispose();
		data->thisServerID = UID();
		data->sk = Key();
		return false;
	}
	if (!persistFormatReadableRange.contains(fFormat.get().get())) {
		TraceEvent(SevError, "UnsupportedDBFormat")
		    .detail("Format", fFormat.get().get().toString())
		    .detail("Expected", persistFormat.value.toString());
		throw worker_recovery_failed();
	}
	data->thisServerID = BinaryReader::fromStringRef<UID>(fID.get().get(), Unversioned());
	if (ftssPairID.get().present()) {
		data->setTssPair(BinaryReader::fromStringRef<UID>(ftssPairID.get().get(), Unversioned()));
	}

	// It's a bit sketchy to rely on an untrusted storage engine to persist its quarantine state when the quarantine
	// state means the storage engine already had a durability or correctness error, but it should get re-quarantined
	// very quickly because of a mismatch if it starts trying to do things again
	if (fTssQuarantine.get().present()) {
		TEST(true); // TSS restarted while quarantined
		data->tssInQuarantine = true;
	}

	data->sk = serverKeysPrefixFor((data->tssPairID.present()) ? data->tssPairID.get() : data->thisServerID)
	               .withPrefix(systemKeys.begin); // FFFF/serverKeys/[this server]/

	if (fLogProtocol.get().present())
		data->logProtocol = BinaryReader::fromStringRef<ProtocolVersion>(fLogProtocol.get().get(), Unversioned());

	if (fPrimaryLocality.get().present())
		data->primaryLocality = BinaryReader::fromStringRef<int8_t>(fPrimaryLocality.get().get(), Unversioned());

	state Version version = BinaryReader::fromStringRef<Version>(fVersion.get().get(), Unversioned());
	debug_checkRestoredVersion(data->thisServerID, version, "StorageServer");
	data->setInitialVersion(version);

	state RangeResult available = fShardAvailable.get();
	state int availableLoc;
	for (availableLoc = 0; availableLoc < available.size(); availableLoc++) {
		KeyRangeRef keys(available[availableLoc].key.removePrefix(persistShardAvailableKeys.begin),
		                 availableLoc + 1 == available.size()
		                     ? allKeys.end
		                     : available[availableLoc + 1].key.removePrefix(persistShardAvailableKeys.begin));
		ASSERT(!keys.empty());

		bool nowAvailable = available[availableLoc].value != LiteralStringRef("0");
		/*if(nowAvailable)
		  TraceEvent("AvailableShard", data->thisServerID).detail("RangeBegin", keys.begin).detail("RangeEnd", keys.end);*/
		data->newestAvailableVersion.insert(keys, nowAvailable ? latestVersion : invalidVersion);
		wait(yield());
	}

	state RangeResult assigned = fShardAssigned.get();
	state int assignedLoc;
	for (assignedLoc = 0; assignedLoc < assigned.size(); assignedLoc++) {
		KeyRangeRef keys(assigned[assignedLoc].key.removePrefix(persistShardAssignedKeys.begin),
		                 assignedLoc + 1 == assigned.size()
		                     ? allKeys.end
		                     : assigned[assignedLoc + 1].key.removePrefix(persistShardAssignedKeys.begin));
		ASSERT(!keys.empty());
		bool nowAssigned = assigned[assignedLoc].value != LiteralStringRef("0");
		/*if(nowAssigned)
		  TraceEvent("AssignedShard", data->thisServerID).detail("RangeBegin", keys.begin).detail("RangeEnd", keys.end);*/
		changeServerKeys(data, keys, nowAssigned, version, CSK_RESTORE);

		if (!nowAssigned)
			ASSERT(data->newestAvailableVersion.allEqual(keys, invalidVersion));
		wait(yield());
	}

	// TODO: why is this seemingly random delay here?
	wait(delay(0.0001));

	{
		// Erase data which isn't available (it is from some fetch at a later version)
		// SOMEDAY: Keep track of keys that might be fetching, make sure we don't have any data elsewhere?
		for (auto it = data->newestAvailableVersion.ranges().begin(); it != data->newestAvailableVersion.ranges().end();
		     ++it) {
			if (it->value() == invalidVersion) {
				KeyRangeRef clearRange(it->begin(), it->end());
				// TODO(alexmiller): Figure out how to selectively enable spammy data distribution events.
				// DEBUG_KEY_RANGE("clearInvalidVersion", invalidVersion, clearRange);
				storage->clear(clearRange);
				data->byteSampleApplyClear(clearRange, invalidVersion);
			}
		}
	}

	validate(data, true);
	startByteSampleRestore.send(Void());

	return true;
}

Future<bool> StorageServerDisk::restoreDurableState() {
	return ::restoreDurableState(data, storage);
}

// Determines whether a key-value pair should be included in a byte sample
// Also returns size information about the sample
ByteSampleInfo isKeyValueInSample(KeyValueRef keyValue) {
	ByteSampleInfo info;

	const KeyRef key = keyValue.key;
	info.size = key.size() + keyValue.value.size();

	uint32_t a = 0;
	uint32_t b = 0;
	hashlittle2(key.begin(), key.size(), &a, &b);

	double probability =
	    (double)info.size / (key.size() + SERVER_KNOBS->BYTE_SAMPLING_OVERHEAD) / SERVER_KNOBS->BYTE_SAMPLING_FACTOR;
	info.inSample = a / ((1 << 30) * 4.0) < probability;
	info.sampledSize = info.size / std::min(1.0, probability);

	return info;
}

void StorageServer::addMutationToMutationLogOrStorage(Version ver, MutationRef m) {
	if (ver != invalidVersion) {
		addMutationToMutationLog(addVersionToMutationLog(ver), m);
	} else {
		storage.writeMutation(m);
		byteSampleApplyMutation(m, ver);
	}
}

void StorageServer::byteSampleApplySet(KeyValueRef kv, Version ver) {
	// Update byteSample in memory and (eventually) on disk and notify waiting metrics

	ByteSampleInfo sampleInfo = isKeyValueInSample(kv);
	auto& byteSample = metrics.byteSample.sample;

	int64_t delta = 0;
	const KeyRef key = kv.key;

	auto old = byteSample.find(key);
	if (old != byteSample.end())
		delta = -byteSample.getMetric(old);
	if (sampleInfo.inSample) {
		delta += sampleInfo.sampledSize;
		byteSample.insert(key, sampleInfo.sampledSize);
		addMutationToMutationLogOrStorage(ver,
		                                  MutationRef(MutationRef::SetValue,
		                                              key.withPrefix(persistByteSampleKeys.begin),
		                                              BinaryWriter::toValue(sampleInfo.sampledSize, Unversioned())));
	} else {
		bool any = old != byteSample.end();
		if (!byteSampleRecovery.isReady()) {
			if (!byteSampleClears.rangeContaining(key).value()) {
				byteSampleClears.insert(key, true);
				byteSampleClearsTooLarge.set(byteSampleClears.size() > SERVER_KNOBS->MAX_BYTE_SAMPLE_CLEAR_MAP_SIZE);
				any = true;
			}
		}
		if (any) {
			byteSample.erase(old);
			auto diskRange = singleKeyRange(key.withPrefix(persistByteSampleKeys.begin));
			addMutationToMutationLogOrStorage(ver,
			                                  MutationRef(MutationRef::ClearRange, diskRange.begin, diskRange.end));
		}
	}

	if (delta)
		metrics.notifyBytes(key, delta);
}

void StorageServer::byteSampleApplyClear(KeyRangeRef range, Version ver) {
	// Update byteSample in memory and (eventually) on disk via the mutationLog and notify waiting metrics

	auto& byteSample = metrics.byteSample.sample;
	bool any = false;

	if (range.begin < allKeys.end) {
		// NotifyBytes should not be called for keys past allKeys.end
		KeyRangeRef searchRange = KeyRangeRef(range.begin, std::min(range.end, allKeys.end));
		counters.sampledBytesCleared += byteSample.sumRange(searchRange.begin, searchRange.end);

		auto r = metrics.waitMetricsMap.intersectingRanges(searchRange);
		for (auto shard = r.begin(); shard != r.end(); ++shard) {
			KeyRangeRef intersectingRange = shard.range() & range;
			int64_t bytes = byteSample.sumRange(intersectingRange.begin, intersectingRange.end);
			metrics.notifyBytes(shard, -bytes);
			any = any || bytes > 0;
		}
	}

	if (range.end > allKeys.end && byteSample.sumRange(std::max(allKeys.end, range.begin), range.end) > 0)
		any = true;

	if (!byteSampleRecovery.isReady()) {
		auto clearRanges = byteSampleClears.intersectingRanges(range);
		for (auto it : clearRanges) {
			if (!it.value()) {
				byteSampleClears.insert(range, true);
				byteSampleClearsTooLarge.set(byteSampleClears.size() > SERVER_KNOBS->MAX_BYTE_SAMPLE_CLEAR_MAP_SIZE);
				any = true;
				break;
			}
		}
	}

	if (any) {
		byteSample.eraseAsync(range.begin, range.end);
		auto diskRange = range.withPrefix(persistByteSampleKeys.begin);
		addMutationToMutationLogOrStorage(ver, MutationRef(MutationRef::ClearRange, diskRange.begin, diskRange.end));
	}
}

ACTOR Future<Void> waitMetrics(StorageServerMetrics* self, WaitMetricsRequest req, Future<Void> timeout) {
	state PromiseStream<StorageMetrics> change;
	state StorageMetrics metrics = self->getMetrics(req.keys);
	state Error error = success();
	state bool timedout = false;

	if (!req.min.allLessOrEqual(metrics) || !metrics.allLessOrEqual(req.max)) {
		TEST(true); // ShardWaitMetrics return case 1 (quickly)
		req.reply.send(metrics);
		return Void();
	}

	{
		auto rs = self->waitMetricsMap.modify(req.keys);
		for (auto r = rs.begin(); r != rs.end(); ++r)
			r->value().push_back(change);
		loop {
			try {
				choose {
					when(StorageMetrics c = waitNext(change.getFuture())) {
						metrics += c;

						// SOMEDAY: validation! The changes here are possibly partial changes (we receive multiple
						// messages per
						//  update to our requested range). This means that the validation would have to occur after all
						//  the messages for one clear or set have been dispatched.

						/*StorageMetrics m = getMetrics( data, req.keys );
						  bool b = ( m.bytes != metrics.bytes || m.bytesPerKSecond != metrics.bytesPerKSecond ||
						  m.iosPerKSecond != metrics.iosPerKSecond ); if (b) { printf("keys: '%s' - '%s' @%p\n",
						  printable(req.keys.begin).c_str(), printable(req.keys.end).c_str(), this);
						  printf("waitMetrics: desync %d (%lld %lld %lld) != (%lld %lld %lld); +(%lld %lld %lld)\n", b,
						  m.bytes, m.bytesPerKSecond, m.iosPerKSecond, metrics.bytes, metrics.bytesPerKSecond,
						  metrics.iosPerKSecond, c.bytes, c.bytesPerKSecond, c.iosPerKSecond);

						  }*/
					}
					when(wait(timeout)) { timedout = true; }
				}
			} catch (Error& e) {
				if (e.code() == error_code_actor_cancelled)
					throw; // This is only cancelled when the main loop had exited...no need in this case to clean up
					       // self
				error = e;
				break;
			}

			if (timedout) {
				TEST(true); // ShardWaitMetrics return on timeout
				// FIXME: instead of using random chance, send wrong_shard_server when the call in from
				// waitMetricsMultiple (requires additional information in the request)
				if (deterministicRandom()->random01() < SERVER_KNOBS->WAIT_METRICS_WRONG_SHARD_CHANCE) {
					req.reply.sendError(wrong_shard_server());
				} else {
					req.reply.send(metrics);
				}
				break;
			}

			if (!req.min.allLessOrEqual(metrics) || !metrics.allLessOrEqual(req.max)) {
				TEST(true); // ShardWaitMetrics return case 2 (delayed)
				req.reply.send(metrics);
				break;
			}
		}

		wait(delay(0)); // prevent iterator invalidation of functions sending changes
	}

	auto rs = self->waitMetricsMap.modify(req.keys);
	for (auto i = rs.begin(); i != rs.end(); ++i) {
		auto& x = i->value();
		for (int j = 0; j < x.size(); j++) {
			if (x[j] == change) {
				swapAndPop(&x, j);
				break;
			}
		}
	}
	self->waitMetricsMap.coalesce(req.keys);

	if (error.code() != error_code_success) {
		if (error.code() != error_code_wrong_shard_server)
			throw error;
		TEST(true); // ShardWaitMetrics delayed wrong_shard_server()
		req.reply.sendError(error);
	}

	return Void();
}

Future<Void> StorageServerMetrics::waitMetrics(WaitMetricsRequest req, Future<Void> delay) {
	return ::waitMetrics(this, req, delay);
}

#ifndef __INTEL_COMPILER
#pragma endregion
#endif

/////////////////////////////// Core //////////////////////////////////////
#ifndef __INTEL_COMPILER
#pragma region Core
#endif

ACTOR Future<Void> metricsCore(StorageServer* self, StorageServerInterface ssi) {
	state Future<Void> doPollMetrics = Void();

	wait(self->byteSampleRecovery);

	// Logs all counters in `counters.cc` and reset the interval.
	self->actors.add(traceCounters("StorageMetrics",
	                               self->thisServerID,
	                               SERVER_KNOBS->STORAGE_LOGGING_DELAY,
	                               &self->counters.cc,
	                               self->thisServerID.toString() + "/StorageMetrics",
	                               [self = self](TraceEvent& te) {
		                               te.detail("Tag", self->tag.toString());
		                               StorageBytes sb = self->storage.getStorageBytes();
		                               te.detail("KvstoreBytesUsed", sb.used);
		                               te.detail("KvstoreBytesFree", sb.free);
		                               te.detail("KvstoreBytesAvailable", sb.available);
		                               te.detail("KvstoreBytesTotal", sb.total);
		                               te.detail("KvstoreBytesTemp", sb.temp);
		                               if (self->isTss()) {
			                               te.detail("TSSPairID", self->tssPairID);
			                               te.detail("TSSJointID",
			                                         UID(self->thisServerID.first() ^ self->tssPairID.get().first(),
			                                             self->thisServerID.second() ^ self->tssPairID.get().second()));
		                               } else if (self->isSSWithTSSPair()) {
			                               te.detail("SSPairID", self->ssPairID);
			                               te.detail("TSSJointID",
			                                         UID(self->thisServerID.first() ^ self->ssPairID.get().first(),
			                                             self->thisServerID.second() ^ self->ssPairID.get().second()));
		                               }
	                               }));

	loop {
		choose {
			when(WaitMetricsRequest req = waitNext(ssi.waitMetrics.getFuture())) {
				if (!self->isReadable(req.keys)) {
					TEST(true); // waitMetrics immediate wrong_shard_server()
					self->sendErrorWithPenalty(req.reply, wrong_shard_server(), self->getPenalty());
				} else {
					self->actors.add(
					    self->metrics.waitMetrics(req, delayJittered(SERVER_KNOBS->STORAGE_METRIC_TIMEOUT)));
				}
			}
			when(SplitMetricsRequest req = waitNext(ssi.splitMetrics.getFuture())) {
				if (!self->isReadable(req.keys)) {
					TEST(true); // splitMetrics immediate wrong_shard_server()
					self->sendErrorWithPenalty(req.reply, wrong_shard_server(), self->getPenalty());
				} else {
					self->metrics.splitMetrics(req);
				}
			}
			when(GetStorageMetricsRequest req = waitNext(ssi.getStorageMetrics.getFuture())) {
				StorageBytes sb = self->storage.getStorageBytes();
				self->metrics.getStorageMetrics(
				    req, sb, self->counters.bytesInput.getRate(), self->versionLag, self->lastUpdate);
			}
			when(ReadHotSubRangeRequest req = waitNext(ssi.getReadHotRanges.getFuture())) {
				if (!self->isReadable(req.keys)) {
					TEST(true); // readHotSubRanges immediate wrong_shard_server()
					self->sendErrorWithPenalty(req.reply, wrong_shard_server(), self->getPenalty());
				} else {
					self->metrics.getReadHotRanges(req);
				}
			}
			when(SplitRangeRequest req = waitNext(ssi.getRangeSplitPoints.getFuture())) {
				if (!self->isReadable(req.keys)) {
					TEST(true); // getSplitPoints immediate wrong_shard_server()
					self->sendErrorWithPenalty(req.reply, wrong_shard_server(), self->getPenalty());
				} else {
					self->metrics.getSplitPoints(req);
				}
			}
			when(wait(doPollMetrics)) {
				self->metrics.poll();
				doPollMetrics = delay(SERVER_KNOBS->STORAGE_SERVER_POLL_METRICS_DELAY);
			}
		}
	}
}

ACTOR Future<Void> logLongByteSampleRecovery(Future<Void> recovery) {
	choose {
		when(wait(recovery)) {}
		when(wait(delay(SERVER_KNOBS->LONG_BYTE_SAMPLE_RECOVERY_DELAY))) {
			TraceEvent(g_network->isSimulated() ? SevWarn : SevWarnAlways, "LongByteSampleRecovery");
		}
	}

	return Void();
}

ACTOR Future<Void> checkBehind(StorageServer* self) {
	state int behindCount = 0;
	loop {
		wait(delay(SERVER_KNOBS->BEHIND_CHECK_DELAY));
		state Transaction tr(self->cx);
		loop {
			try {
				Version readVersion = wait(tr.getRawReadVersion());
				if (readVersion > self->version.get() + SERVER_KNOBS->BEHIND_CHECK_VERSIONS) {
					behindCount++;
				} else {
					behindCount = 0;
				}
				self->versionBehind = behindCount >= SERVER_KNOBS->BEHIND_CHECK_COUNT;
				break;
			} catch (Error& e) {
				wait(tr.onError(e));
			}
		}
	}
}

ACTOR Future<Void> serveGetValueRequests(StorageServer* self, FutureStream<GetValueRequest> getValue) {
	loop {
		GetValueRequest req = waitNext(getValue);
		// Warning: This code is executed at extremely high priority (TaskPriority::LoadBalancedEndpoint), so downgrade
		// before doing real work
		if (req.debugID.present())
			g_traceBatch.addEvent("GetValueDebug",
			                      req.debugID.get().first(),
			                      "storageServer.received"); //.detail("TaskID", g_network->getCurrentTask());

		if (SHORT_CIRCUT_ACTUAL_STORAGE && normalKeys.contains(req.key))
			req.reply.send(GetValueReply());
		else
			self->actors.add(self->readGuard(req, getValueQ));
	}
}

ACTOR Future<Void> serveGetKeyValuesRequests(StorageServer* self, FutureStream<GetKeyValuesRequest> getKeyValues) {
	loop {
		GetKeyValuesRequest req = waitNext(getKeyValues);

		// Warning: This code is executed at extremely high priority (TaskPriority::LoadBalancedEndpoint), so downgrade
		// before doing real work
		self->actors.add(self->readGuard(req, getKeyValuesQ));
	}
}

ACTOR Future<Void> serveGetKeyValuesStreamRequests(StorageServer* self,
                                                   FutureStream<GetKeyValuesStreamRequest> getKeyValuesStream) {
	loop {
		GetKeyValuesStreamRequest req = waitNext(getKeyValuesStream);
		// Warning: This code is executed at extremely high priority (TaskPriority::LoadBalancedEndpoint), so downgrade
		// before doing real work
		// FIXME: add readGuard again
		self->actors.add(getKeyValuesStreamQ(self, req));
	}
}

ACTOR Future<Void> serveGetKeyRequests(StorageServer* self, FutureStream<GetKeyRequest> getKey) {
	loop {
		GetKeyRequest req = waitNext(getKey);
		// Warning: This code is executed at extremely high priority (TaskPriority::LoadBalancedEndpoint), so downgrade
		// before doing real work
		self->actors.add(self->readGuard(req, getKeyQ));
	}
}

ACTOR Future<Void> watchValueWaitForVersion(StorageServer* self,
                                            WatchValueRequest req,
                                            PromiseStream<WatchValueRequest> stream) {
	state Span span("SS:watchValueWaitForVersion"_loc, { req.spanContext });
	try {
		wait(success(waitForVersionNoTooOld(self, req.version)));
		stream.send(req);
	} catch (Error& e) {
		if (!canReplyWith(e))
			throw e;
		self->sendErrorWithPenalty(req.reply, e, self->getPenalty());
	}
	return Void();
}

ACTOR Future<Void> serveWatchValueRequestsImpl(StorageServer* self, FutureStream<WatchValueRequest> stream) {
	loop {
		state WatchValueRequest req = waitNext(stream);
		state Reference<ServerWatchMetadata> metadata = self->getWatchMetadata(req.key.contents());
		state Span span("SS:serveWatchValueRequestsImpl"_loc, { req.spanContext });

		if (!metadata.isValid()) { // case 1: no watch set for the current key
			metadata = makeReference<ServerWatchMetadata>(req.key, req.value, req.version, req.tags, req.debugID);
			KeyRef key = self->setWatchMetadata(metadata);
			metadata->watch_impl = forward(watchWaitForValueChange(self, span.context, key), metadata->versionPromise);
			self->actors.add(watchValueSendReply(self, req, metadata->versionPromise.getFuture(), span.context));
		} else if (metadata->value ==
		           req.value) { // case 2: there is a watch in the map and it has the same value so just update version
			if (req.version > metadata->version) {
				metadata->version = req.version;
				metadata->tags = req.tags;
				metadata->debugID = req.debugID;
			}
			self->actors.add(watchValueSendReply(self, req, metadata->versionPromise.getFuture(), span.context));
		} else if (req.version > metadata->version) { // case 3: version in map has a lower version so trigger watch and
			                                          // create a new entry in map
			self->deleteWatchMetadata(req.key.contents());
			metadata->versionPromise.send(req.version);
			metadata->watch_impl.cancel();

			metadata = makeReference<ServerWatchMetadata>(req.key, req.value, req.version, req.tags, req.debugID);
			KeyRef key = self->setWatchMetadata(metadata);
			metadata->watch_impl = forward(watchWaitForValueChange(self, span.context, key), metadata->versionPromise);

			self->actors.add(watchValueSendReply(self, req, metadata->versionPromise.getFuture(), span.context));
		} else if (req.version <
		           metadata->version) { // case 4: version in the map is higher so immediately trigger watch
			TEST(true); // watch version in map is higher so trigger watch (case 4)
			req.reply.send(WatchValueReply{ metadata->version });
		} else { // case 5: watch value differs but their versions are the same (rare case) so check with the SS
			TEST(true); // watch version in the map is the same but value is different (case 5)
			loop {
				try {
					state Version latest = self->version.get();
					GetValueRequest getReq(span.context, metadata->key, latest, metadata->tags, metadata->debugID);
					state Future<Void> getValue = getValueQ(self, getReq);
					GetValueReply reply = wait(getReq.reply.getFuture());
					metadata = self->getWatchMetadata(req.key.contents());

					if (metadata.isValid() && reply.value != metadata->value) { // valSS != valMap
						self->deleteWatchMetadata(req.key.contents());
						metadata->versionPromise.send(req.version);
						metadata->watch_impl.cancel();
					}

					if (reply.value == req.value) { // valSS == valreq
						metadata =
						    makeReference<ServerWatchMetadata>(req.key, req.value, req.version, req.tags, req.debugID);
						KeyRef key = self->setWatchMetadata(metadata);
						metadata->watch_impl =
						    forward(watchWaitForValueChange(self, span.context, key), metadata->versionPromise);
						self->actors.add(
						    watchValueSendReply(self, req, metadata->versionPromise.getFuture(), span.context));
					} else {
						req.reply.send(WatchValueReply{ latest });
					}
					break;
				} catch (Error& e) {
					if (e.code() != error_code_transaction_too_old) {
						if (!canReplyWith(e))
							throw e;
						self->sendErrorWithPenalty(req.reply, e, self->getPenalty());
						break;
					}
					TEST(true); // Reading a watched key failed with transaction_too_old case 5
				}
			}
		}
	}
}

ACTOR Future<Void> serveWatchValueRequests(StorageServer* self, FutureStream<WatchValueRequest> watchValue) {
	state PromiseStream<WatchValueRequest> stream;
	self->actors.add(serveWatchValueRequestsImpl(self, stream.getFuture()));

	loop {
		WatchValueRequest req = waitNext(watchValue);
		// TODO: fast load balancing?
		if (self->shouldRead(req)) {
			self->actors.add(watchValueWaitForVersion(self, req, stream));
		}
	}
}

ACTOR Future<Void> serveRangeFeedRequests(StorageServer* self, FutureStream<RangeFeedRequest> rangeFeed) {
	loop {
		RangeFeedRequest req = waitNext(rangeFeed);
		self->actors.add(self->readGuard(req, rangeFeedQ));
	}
}

ACTOR Future<Void> serveRangeFeedPopRequests(StorageServer* self, FutureStream<RangeFeedPopRequest> rangeFeedPops) {
	loop {
		RangeFeedPopRequest req = waitNext(rangeFeedPops);
		while (self->uidRangeFeed[req.rangeID]->mutations.front().version < req.version) {
			self->uidRangeFeed[req.rangeID]->mutations.pop_front();
		}
		TraceEvent("RangeFeedPopQuery", self->thisServerID)
		    .detail("RangeID", req.rangeID.printable())
		    .detail("Version", req.version);
		req.reply.send(Void());
	}
}

ACTOR Future<Void> reportStorageServerState(StorageServer* self) {
	if (!SERVER_KNOBS->REPORT_DD_METRICS) {
		return Void();
	}

	loop {
		wait(delay(SERVER_KNOBS->DD_METRICS_REPORT_INTERVAL));

		const auto numRunningFetchKeys = self->currentRunningFetchKeys.numRunning();
		if (numRunningFetchKeys == 0) {
			continue;
		}

		const auto longestRunningFetchKeys = self->currentRunningFetchKeys.longestTime();

		auto level = SevInfo;
		if (longestRunningFetchKeys.first >= SERVER_KNOBS->FETCH_KEYS_TOO_LONG_TIME_CRITERIA) {
			level = SevWarnAlways;
		}

		TraceEvent(level, "FetchKeyCurrentStatus")
		    .detail("Timestamp", now())
		    .detail("LongestRunningTime", longestRunningFetchKeys.first)
		    .detail("StartKey", longestRunningFetchKeys.second.begin.printable())
		    .detail("EndKey", longestRunningFetchKeys.second.end.printable())
		    .detail("NumRunning", numRunningFetchKeys);
	}
}

ACTOR Future<Void> storageServerCore(StorageServer* self, StorageServerInterface ssi) {
	state Future<Void> doUpdate = Void();
	state bool updateReceived =
	    false; // true iff the current update() actor assigned to doUpdate has already received an update from the tlog
	state double lastLoopTopTime = now();
	state Future<Void> dbInfoChange = Void();
	state Future<Void> checkLastUpdate = Void();
	state Future<Void> updateProcessStatsTimer = delay(SERVER_KNOBS->FASTRESTORE_UPDATE_PROCESS_STATS_INTERVAL);

	self->actors.add(updateStorage(self));
	self->actors.add(waitFailureServer(ssi.waitFailure.getFuture()));
	self->actors.add(self->otherError.getFuture());
	self->actors.add(metricsCore(self, ssi));
	self->actors.add(logLongByteSampleRecovery(self->byteSampleRecovery));
	self->actors.add(checkBehind(self));
	self->actors.add(serveGetValueRequests(self, ssi.getValue.getFuture()));
	self->actors.add(serveGetKeyValuesRequests(self, ssi.getKeyValues.getFuture()));
	self->actors.add(serveGetKeyValuesStreamRequests(self, ssi.getKeyValuesStream.getFuture()));
	self->actors.add(serveGetKeyRequests(self, ssi.getKey.getFuture()));
	self->actors.add(serveWatchValueRequests(self, ssi.watchValue.getFuture()));
	self->actors.add(serveRangeFeedRequests(self, ssi.rangeFeed.getFuture()));
	self->actors.add(serveRangeFeedPopRequests(self, ssi.rangeFeedPop.getFuture()));
	self->actors.add(traceRole(Role::STORAGE_SERVER, ssi.id()));
	self->actors.add(reportStorageServerState(self));

	self->transactionTagCounter.startNewInterval(self->thisServerID);
	self->actors.add(recurring([&]() { self->transactionTagCounter.startNewInterval(self->thisServerID); },
	                           SERVER_KNOBS->TAG_MEASUREMENT_INTERVAL));

	self->coreStarted.send(Void());

	loop {
		++self->counters.loops;

		double loopTopTime = now();
		double elapsedTime = loopTopTime - lastLoopTopTime;
		if (elapsedTime > 0.050) {
			if (deterministicRandom()->random01() < 0.01)
				TraceEvent(SevWarn, "SlowSSLoopx100", self->thisServerID).detail("Elapsed", elapsedTime);
		}
		lastLoopTopTime = loopTopTime;

		choose {
			when(wait(checkLastUpdate)) {
				if (now() - self->lastUpdate >= CLIENT_KNOBS->NO_RECENT_UPDATES_DURATION) {
					self->noRecentUpdates.set(true);
					checkLastUpdate = delay(CLIENT_KNOBS->NO_RECENT_UPDATES_DURATION);
				} else {
					checkLastUpdate =
					    delay(std::max(CLIENT_KNOBS->NO_RECENT_UPDATES_DURATION - (now() - self->lastUpdate), 0.1));
				}
			}
			when(wait(dbInfoChange)) {
				TEST(self->logSystem); // shardServer dbInfo changed
				dbInfoChange = self->db->onChange();
				if (self->db->get().recoveryState >= RecoveryState::ACCEPTING_COMMITS) {
					self->logSystem = ILogSystem::fromServerDBInfo(self->thisServerID, self->db->get());
					if (self->logSystem) {
						if (self->db->get().logSystemConfig.recoveredAt.present()) {
							self->poppedAllAfter = self->db->get().logSystemConfig.recoveredAt.get();
						}
						self->logCursor = self->logSystem->peekSingle(
						    self->thisServerID, self->version.get() + 1, self->tag, self->history);
						self->popVersion(self->durableVersion.get() + 1, true);
					}
					// If update() is waiting for results from the tlog, it might never get them, so needs to be
					// cancelled.  But if it is waiting later, cancelling it could cause problems (e.g. fetchKeys that
					// already committed to transitioning to waiting state)
					if (!updateReceived) {
						doUpdate = Void();
					}
				}

				Optional<LatencyBandConfig> newLatencyBandConfig = self->db->get().latencyBandConfig;
				if (newLatencyBandConfig.present() != self->latencyBandConfig.present() ||
				    (newLatencyBandConfig.present() &&
				     newLatencyBandConfig.get().readConfig != self->latencyBandConfig.get().readConfig)) {
					self->latencyBandConfig = newLatencyBandConfig;
					self->counters.readLatencyBands.clearBands();
					TraceEvent("LatencyBandReadUpdatingConfig").detail("Present", newLatencyBandConfig.present());
					if (self->latencyBandConfig.present()) {
						for (auto band : self->latencyBandConfig.get().readConfig.bands) {
							self->counters.readLatencyBands.addThreshold(band);
						}
					}
				}
			}
			when(GetShardStateRequest req = waitNext(ssi.getShardState.getFuture())) {
				if (req.mode == GetShardStateRequest::NO_WAIT) {
					if (self->isReadable(req.keys))
						req.reply.send(GetShardStateReply{ self->version.get(), self->durableVersion.get() });
					else
						req.reply.sendError(wrong_shard_server());
				} else {
					self->actors.add(getShardStateQ(self, req));
				}
			}
			when(StorageQueuingMetricsRequest req = waitNext(ssi.getQueuingMetrics.getFuture())) {
				getQueuingMetrics(self, req);
			}
			when(ReplyPromise<KeyValueStoreType> reply = waitNext(ssi.getKeyValueStoreType.getFuture())) {
				reply.send(self->storage.getKeyValueStoreType());
			}
			when(wait(doUpdate)) {
				updateReceived = false;
				if (!self->logSystem)
					doUpdate = Never();
				else
					doUpdate = update(self, &updateReceived);
			}
			when(wait(updateProcessStatsTimer)) {
				updateProcessStats(self);
				updateProcessStatsTimer = delay(SERVER_KNOBS->FASTRESTORE_UPDATE_PROCESS_STATS_INTERVAL);
			}
			when(wait(self->actors.getResult())) {}
		}
	}
}

bool storageServerTerminated(StorageServer& self, IKeyValueStore* persistentData, Error const& e) {
	self.shuttingDown = true;

	// Clearing shards shuts down any fetchKeys actors; these may do things on cancellation that are best done with self
	// still valid
	self.shards.insert(allKeys, Reference<ShardInfo>());

	// Dispose the IKVS (destroying its data permanently) only if this shutdown is definitely permanent.  Otherwise just
	// close it.
	if (e.code() == error_code_please_reboot) {
		// do nothing.
	} else if (e.code() == error_code_worker_removed || e.code() == error_code_recruitment_failed) {
		// SOMEDAY: could close instead of dispose if tss in quarantine gets removed so it could still be investigated?
		persistentData->dispose();
	} else {
		persistentData->close();
	}

	if (e.code() == error_code_worker_removed || e.code() == error_code_recruitment_failed ||
	    e.code() == error_code_file_not_found || e.code() == error_code_actor_cancelled) {
		TraceEvent("StorageServerTerminated", self.thisServerID).error(e, true);
		return true;
	} else
		return false;
}

ACTOR Future<Void> memoryStoreRecover(IKeyValueStore* store, Reference<ClusterConnectionFile> connFile, UID id) {
	if (store->getType() != KeyValueStoreType::MEMORY || connFile.getPtr() == nullptr) {
		return Never();
	}

	// create a temp client connect to DB
	Database cx = Database::createDatabase(connFile, Database::API_VERSION_LATEST);

	state Reference<ReadYourWritesTransaction> tr = makeReference<ReadYourWritesTransaction>(cx);
	state int noCanRemoveCount = 0;
	loop {
		try {
			tr->setOption(FDBTransactionOptions::PRIORITY_SYSTEM_IMMEDIATE);
			tr->setOption(FDBTransactionOptions::ACCESS_SYSTEM_KEYS);

			state bool canRemove = wait(canRemoveStorageServer(tr, id));
			if (!canRemove) {
				TEST(true); // it's possible that the caller had a transaction in flight that assigned keys to the
				            // server. Wait for it to reverse its mistake.
				wait(delayJittered(SERVER_KNOBS->REMOVE_RETRY_DELAY, TaskPriority::UpdateStorage));
				tr->reset();
				TraceEvent("RemoveStorageServerRetrying")
				    .detail("Count", noCanRemoveCount++)
				    .detail("ServerID", id)
				    .detail("CanRemove", canRemove);
			} else {
				return Void();
			}
		} catch (Error& e) {
			state Error err = e;
			wait(tr->onError(e));
			TraceEvent("RemoveStorageServerRetrying").error(err);
		}
	}
}

// for creating a new storage server
ACTOR Future<Void> storageServer(IKeyValueStore* persistentData,
                                 StorageServerInterface ssi,
                                 Tag seedTag,
                                 Version tssSeedVersion,
                                 ReplyPromise<InitializeStorageReply> recruitReply,
                                 Reference<AsyncVar<ServerDBInfo>> db,
                                 std::string folder) {
	state StorageServer self(persistentData, db, ssi);
	if (ssi.isTss()) {
		self.setTssPair(ssi.tssPairID.get());
		ASSERT(self.isTss());
	}

	self.sk = serverKeysPrefixFor(self.tssPairID.present() ? self.tssPairID.get() : self.thisServerID)
	              .withPrefix(systemKeys.begin); // FFFF/serverKeys/[this server]/
	self.folder = folder;

	try {
		wait(self.storage.init());
		wait(self.storage.commit());

		if (seedTag == invalidTag) {
			std::pair<Version, Tag> verAndTag = wait(addStorageServer(
			    self.cx, ssi)); // Might throw recruitment_failed in case of simultaneous master failure
			self.tag = verAndTag.second;
			if (ssi.isTss()) {
				self.setInitialVersion(tssSeedVersion);
			} else {
				self.setInitialVersion(verAndTag.first - 1);
			}
		} else {
			self.tag = seedTag;
		}

		self.storage.makeNewStorageServerDurable();
		wait(self.storage.commit());

		TraceEvent("StorageServerInit", ssi.id())
		    .detail("Version", self.version.get())
		    .detail("SeedTag", seedTag.toString())
		    .detail("TssPair", ssi.isTss() ? ssi.tssPairID.get().toString() : "");
		InitializeStorageReply rep;
		rep.interf = ssi;
		rep.addedVersion = self.version.get();
		recruitReply.send(rep);
		self.byteSampleRecovery = Void();

		wait(storageServerCore(&self, ssi));

		throw internal_error();
	} catch (Error& e) {
		// If we die with an error before replying to the recruitment request, send the error to the recruiter
		// (ClusterController, and from there to the DataDistributionTeamCollection)
		if (!recruitReply.isSet())
			recruitReply.sendError(recruitment_failed());
		if (storageServerTerminated(self, persistentData, e))
			return Void();
		throw e;
	}
}

ACTOR Future<Void> replaceInterface(StorageServer* self, StorageServerInterface ssi) {
	ASSERT(!ssi.isTss());
	state Transaction tr(self->cx);

	loop {
		state Future<Void> infoChanged = self->db->onChange();
		state Reference<CommitProxyInfo> commitProxies(
		    new CommitProxyInfo(self->db->get().client.commitProxies, false));
		choose {
			when(GetStorageServerRejoinInfoReply _rep =
			         wait(commitProxies->size()
			                  ? basicLoadBalance(commitProxies,
			                                     &CommitProxyInterface::getStorageServerRejoinInfo,
			                                     GetStorageServerRejoinInfoRequest(ssi.id(), ssi.locality.dcId()))
			                  : Never())) {
				state GetStorageServerRejoinInfoReply rep = _rep;

				try {
					tr.reset();
					tr.setOption(FDBTransactionOptions::PRIORITY_SYSTEM_IMMEDIATE);
					tr.setVersion(rep.version);

					tr.addReadConflictRange(singleKeyRange(serverListKeyFor(ssi.id())));
					tr.addReadConflictRange(singleKeyRange(serverTagKeyFor(ssi.id())));
					tr.addReadConflictRange(serverTagHistoryRangeFor(ssi.id()));
					tr.addReadConflictRange(singleKeyRange(tagLocalityListKeyFor(ssi.locality.dcId())));

					tr.set(serverListKeyFor(ssi.id()), serverListValue(ssi));

					if (rep.newLocality) {
						tr.addReadConflictRange(tagLocalityListKeys);
						tr.set(tagLocalityListKeyFor(ssi.locality.dcId()),
						       tagLocalityListValue(rep.newTag.get().locality));
					}

					// this only should happen if SS moved datacenters
					if (rep.newTag.present()) {
						KeyRange conflictRange = singleKeyRange(serverTagConflictKeyFor(rep.newTag.get()));
						tr.addReadConflictRange(conflictRange);
						tr.addWriteConflictRange(conflictRange);
						tr.setOption(FDBTransactionOptions::FIRST_IN_BATCH);
						tr.set(serverTagKeyFor(ssi.id()), serverTagValue(rep.newTag.get()));
						tr.atomicOp(serverTagHistoryKeyFor(ssi.id()),
						            serverTagValue(rep.tag),
						            MutationRef::SetVersionstampedKey);
					}

					if (rep.history.size() && rep.history.back().first < self->version.get()) {
						tr.clear(serverTagHistoryRangeBefore(ssi.id(), self->version.get()));
					}

					choose {
						when(wait(tr.commit())) {
							self->history = rep.history;

							if (rep.newTag.present()) {
								self->tag = rep.newTag.get();
								self->history.insert(self->history.begin(),
								                     std::make_pair(tr.getCommittedVersion(), rep.tag));
							} else {
								self->tag = rep.tag;
							}
							self->allHistory = self->history;

							TraceEvent("SSTag", self->thisServerID).detail("MyTag", self->tag.toString());
							for (auto it : self->history) {
								TraceEvent("SSHistory", self->thisServerID)
								    .detail("Ver", it.first)
								    .detail("Tag", it.second.toString());
							}

							if (self->history.size() && BUGGIFY) {
								TraceEvent("SSHistoryReboot", self->thisServerID);
								throw please_reboot();
							}

							break;
						}
						when(wait(infoChanged)) {}
					}
				} catch (Error& e) {
					wait(tr.onError(e));
				}
			}
			when(wait(infoChanged)) {}
		}
	}

	return Void();
}

ACTOR Future<Void> replaceTSSInterface(StorageServer* self, StorageServerInterface ssi) {
	// RYW for KeyBackedMap
	state Reference<ReadYourWritesTransaction> tr = makeReference<ReadYourWritesTransaction>(self->cx);
	state KeyBackedMap<UID, UID> tssMapDB = KeyBackedMap<UID, UID>(tssMappingKeys.begin);

	ASSERT(ssi.isTss());

	loop {
		try {
			state Tag myTag;

			tr->reset();
			tr->setOption(FDBTransactionOptions::ACCESS_SYSTEM_KEYS);
			tr->setOption(FDBTransactionOptions::PRIORITY_SYSTEM_IMMEDIATE);

			Optional<Value> pairTagValue = wait(tr->get(serverTagKeyFor(self->tssPairID.get())));

			if (!pairTagValue.present()) {
				TEST(true); // Race where tss was down, pair was removed, tss starts back up
				throw worker_removed();
			}

			myTag = decodeServerTagValue(pairTagValue.get());

			tr->addReadConflictRange(singleKeyRange(serverListKeyFor(ssi.id())));
			tr->set(serverListKeyFor(ssi.id()), serverListValue(ssi));

			// add itself back to tss mapping
			if (!self->isTSSInQuarantine()) {
				tssMapDB.set(tr, self->tssPairID.get(), ssi.id());
			}

			wait(tr->commit());
			self->tag = myTag;

			break;
		} catch (Error& e) {
			wait(tr->onError(e));
		}
	}

	return Void();
}

// for recovering an existing storage server
ACTOR Future<Void> storageServer(IKeyValueStore* persistentData,
                                 StorageServerInterface ssi,
                                 Reference<AsyncVar<ServerDBInfo>> db,
                                 std::string folder,
                                 Promise<Void> recovered,
                                 Reference<ClusterConnectionFile> connFile) {
	state StorageServer self(persistentData, db, ssi);
	self.folder = folder;

	try {
		state double start = now();
		TraceEvent("StorageServerRebootStart", self.thisServerID);

		wait(self.storage.init());
		choose {
			// after a rollback there might be uncommitted changes.
			// for memory storage engine type, wait until recovery is done before commit
			when(wait(self.storage.commit())) {}

			when(wait(memoryStoreRecover(persistentData, connFile, self.thisServerID))) {
				TraceEvent("DisposeStorageServer", self.thisServerID);
				throw worker_removed();
			}
		}

		bool ok = wait(self.storage.restoreDurableState());
		if (!ok) {
			if (recovered.canBeSet())
				recovered.send(Void());
			return Void();
		}
		TraceEvent("SSTimeRestoreDurableState", self.thisServerID).detail("TimeTaken", now() - start);

		// if this is a tss storage file, use that as source of truth for this server being a tss instead of the
		// presence of the tss pair key in the storage engine
		if (ssi.isTss()) {
			ASSERT(self.isTss());
			ssi.tssPairID = self.tssPairID.get();
		} else {
			ASSERT(!self.isTss());
		}

		ASSERT(self.thisServerID == ssi.id());

		self.sk = serverKeysPrefixFor(self.tssPairID.present() ? self.tssPairID.get() : self.thisServerID)
		              .withPrefix(systemKeys.begin); // FFFF/serverKeys/[this server]/

		TraceEvent("StorageServerReboot", self.thisServerID).detail("Version", self.version.get());

		if (recovered.canBeSet())
			recovered.send(Void());

		if (self.isTss()) {
			wait(replaceTSSInterface(&self, ssi));
		} else {
			wait(replaceInterface(&self, ssi));
		}

		TraceEvent("StorageServerStartingCore", self.thisServerID).detail("TimeTaken", now() - start);

		// wait( delay(0) );  // To make sure self->zkMasterInfo.onChanged is available to wait on
		wait(storageServerCore(&self, ssi));

		throw internal_error();
	} catch (Error& e) {
		if (recovered.canBeSet())
			recovered.send(Void());
		if (storageServerTerminated(self, persistentData, e))
			return Void();
		throw e;
	}
}

#ifndef __INTEL_COMPILER
#pragma endregion
#endif

/*
4 Reference count
4 priority
24 pointers
8 lastUpdateVersion
2 updated, replacedPointer
--
42 PTree overhead

8 Version insertVersion
--
50 VersionedMap overhead

12 KeyRef
12 ValueRef
1  isClear
--
25 payload


50 overhead
25 payload
21 structure padding
32 allocator rounds up
---
128 allocated

To reach 64, need to save: 11 bytes + all padding

Possibilities:
  -8 Combine lastUpdateVersion, insertVersion?
  -2 Fold together updated, replacedPointer, isClear bits
  -3 Fold away updated, replacedPointer, isClear
  -8 Move value lengths into arena
  -4 Replace priority with H(pointer)
  -12 Compress pointers (using special allocator)
  -4 Modular lastUpdateVersion (make sure no node survives 4 billion updates)
*/

void versionedMapTest() {
	VersionedMap<int, int> vm;

	printf("SS Ptree node is %zu bytes\n", sizeof(StorageServer::VersionedData::PTreeT));

	const int NSIZE = sizeof(VersionedMap<int, int>::PTreeT);
	const int ASIZE = NSIZE <= 64 ? 64 : nextFastAllocatedSize(NSIZE);

	auto before = FastAllocator<ASIZE>::getTotalMemory();

	for (int v = 1; v <= 1000; ++v) {
		vm.createNewVersion(v);
		for (int i = 0; i < 1000; i++) {
			int k = deterministicRandom()->randomInt(0, 2000000);
			/*for(int k2=k-5; k2<k+5; k2++)
			    if (vm.atLatest().find(k2) != vm.atLatest().end())
			        vm.erase(k2);*/
			vm.erase(k - 5, k + 5);
			vm.insert(k, v);
		}
	}

	auto after = FastAllocator<ASIZE>::getTotalMemory();

	int count = 0;
	for (auto i = vm.atLatest().begin(); i != vm.atLatest().end(); ++i)
		++count;

	printf("PTree node is %d bytes, allocated as %d bytes\n", NSIZE, ASIZE);
	printf("%d distinct after %d insertions\n", count, 1000 * 1000);
	printf("Memory used: %f MB\n", (after - before) / 1e6);
}<|MERGE_RESOLUTION|>--- conflicted
+++ resolved
@@ -3560,7 +3560,6 @@
 			data->primaryLocality = BinaryReader::fromStringRef<int8_t>(m.param2, Unversioned());
 			auto& mLV = data->addVersionToMutationLog(data->data().getLatestVersion());
 			data->addMutationToMutationLog(mLV, MutationRef(MutationRef::SetValue, persistPrimaryLocality, m.param2));
-<<<<<<< HEAD
 		} else if (m.type == MutationRef::SetValue && m.param1.startsWith(rangeFeedPrivatePrefix)) {
 			Key rangeFeedId = m.param1.removePrefix(rangeFeedPrivatePrefix);
 			KeyRange rangeFeedRange = decodeRangeFeedValue(m.param2);
@@ -3576,7 +3575,6 @@
 				r->value().push_back(rangeFeedInfo);
 			}
 			data->keyRangeFeed.coalesce(rangeFeedRange.contents());
-=======
 		} else if (m.param1.substr(1).startsWith(tssMappingKeys.begin) &&
 		           (m.type == MutationRef::SetValue || m.type == MutationRef::ClearRange)) {
 			if (!data->isTss()) {
@@ -3604,7 +3602,6 @@
 					throw worker_removed();
 				}
 			}
->>>>>>> 5eb1eddc
 		} else {
 			ASSERT(false); // Unknown private mutation
 		}
