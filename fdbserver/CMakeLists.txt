set(FDBSERVER_SRCS
        ApplyMetadataMutation.cpp
        ApplyMetadataMutation.h
        BackupInterface.h
        BackupProgress.actor.cpp
        BackupProgress.actor.h
        BackupWorker.actor.cpp
        BlobGranuleServerCommon.actor.cpp
        BlobGranuleServerCommon.actor.h
        BlobGranuleValidation.actor.cpp
        BlobGranuleValidation.actor.h
        BlobManager.actor.cpp
        BlobManagerInterface.h
        BlobWorker.actor.cpp
        ClusterController.actor.cpp
        ClusterController.actor.h
        ClusterRecovery.actor.cpp
        ClusterRecovery.actor.h
        CommitProxyServer.actor.cpp
        ConfigBroadcaster.actor.cpp
        ConfigBroadcaster.h
        ConfigDatabaseUnitTests.actor.cpp
        ConfigFollowerInterface.cpp
        ConfigFollowerInterface.h
        ConfigNode.actor.cpp
        ConfigNode.h
        ConflictSet.h
        CoordinatedState.actor.cpp
        CoordinatedState.h
        Coordination.actor.cpp
        CoordinationInterface.h
        CoroFlow.h
        DataDistribution.actor.cpp
        DataDistribution.actor.h
        DataDistributionQueue.actor.cpp
        DataDistributionTracker.actor.cpp
        DataDistributorInterface.h
        DBCoreState.h
        DDTeamCollection.actor.cpp
        DDTeamCollection.h
        DiskQueue.actor.cpp
        EncryptKeyProxy.actor.cpp
        EncryptKeyProxyInterface.h
        FDBExecHelper.actor.cpp
        FDBExecHelper.actor.h
        fdbserver.actor.cpp
        GrvProxyServer.actor.cpp
        IConfigConsumer.cpp
        IConfigConsumer.h
        IDiskQueue.h
        IKeyValueContainer.h
        IKeyValueStore.h
        IPager.h
        KeyValueStoreCompressTestData.actor.cpp
        KeyValueStoreMemory.actor.cpp
        KeyValueStoreRocksDB.actor.cpp
        KeyValueStoreSQLite.actor.cpp
        KmsConnector.h
        KmsConnectorInterface.h
        KnobProtectiveGroups.cpp
        KnobProtectiveGroups.h
        Knobs.h
        LatencyBandConfig.cpp
        LatencyBandConfig.h
        LeaderElection.actor.cpp
        LeaderElection.h
        LocalConfiguration.actor.cpp
        LocalConfiguration.h
        LogProtocolMessage.h
        LogRouter.actor.cpp
        LogSystem.cpp
        LogSystem.h
        LogSystemConfig.cpp
        LogSystemConfig.h
        LogSystemDiskQueueAdapter.actor.cpp
        LogSystemDiskQueueAdapter.h
        LogSystemPeekCursor.actor.cpp
        MasterInterface.h
        masterserver.actor.cpp
        MetricLogger.actor.cpp
        MetricLogger.actor.h
        MoveKeys.actor.cpp
        MoveKeys.actor.h
        MutationTracking.cpp
        MutationTracking.h
        networktest.actor.cpp
        NetworkTest.h
        OldTLogServer_4_6.actor.cpp
        OldTLogServer_6_0.actor.cpp
        OldTLogServer_6_2.actor.cpp
        OTELSpanContextMessage.h
        OnDemandStore.actor.cpp
        OnDemandStore.h
        PaxosConfigConsumer.actor.cpp
        PaxosConfigConsumer.h
        ProxyCommitData.actor.h
        pubsub.actor.cpp
        pubsub.h
        QuietDatabase.actor.cpp
        QuietDatabase.h
        RadixTree.h
        Ratekeeper.actor.cpp
        Ratekeeper.h
        RatekeeperInterface.h
        RecoveryState.h
        RemoteIKeyValueStore.actor.h
        RemoteIKeyValueStore.actor.cpp
<<<<<<< HEAD
=======
        RESTKmsConnector.actor.h
        RESTKmsConnector.actor.cpp
>>>>>>> 389e289f
        ResolutionBalancer.actor.cpp
        ResolutionBalancer.actor.h
        Resolver.actor.cpp
        ResolverInterface.h
        RestoreApplier.actor.cpp
        RestoreApplier.actor.h
        RestoreCommon.actor.cpp
        RestoreCommon.actor.h
        RestoreController.actor.cpp
        RestoreController.actor.h
        RestoreLoader.actor.cpp
        RestoreLoader.actor.h
        RestoreRoleCommon.actor.cpp
        RestoreRoleCommon.actor.h
        RestoreUtil.actor.cpp
        RestoreUtil.h
        RestoreWorker.actor.cpp
        RestoreWorker.actor.h
        RestoreWorkerInterface.actor.cpp
        RestoreWorkerInterface.actor.h
        RkTagThrottleCollection.cpp
        RkTagThrottleCollection.h
        RocksDBCheckpointUtils.actor.cpp
        RocksDBCheckpointUtils.actor.h
        RoleLineage.actor.cpp
        RoleLineage.actor.h
        ServerCheckpoint.actor.cpp
        ServerCheckpoint.actor.h
        ServerDBInfo.actor.h
        ServerDBInfo.h
        SigStack.cpp
        SimKmsConnector.actor.h
        SimKmsConnector.actor.cpp
        SimpleConfigConsumer.actor.cpp
        SimpleConfigConsumer.h
        SimulatedCluster.actor.cpp
        SimulatedCluster.h
        SkipList.cpp
        SpanContextMessage.h
        Status.actor.cpp
        Status.h
        StorageCache.actor.cpp
        StorageMetrics.actor.h
        StorageMetrics.h
        storageserver.actor.cpp
        TagPartitionedLogSystem.actor.cpp
        TagPartitionedLogSystem.actor.h
        TagThrottler.actor.cpp
        TagThrottler.h
        TCInfo.actor.cpp
        TCInfo.h
        template_fdb.h
        tester.actor.cpp
        TesterInterface.actor.h
        TLogInterface.h
        TLogServer.actor.cpp
        TransactionTagCounter.cpp
        TransactionTagCounter.h
        TSSMappingUtil.actor.cpp
        TSSMappingUtil.actor.h
        VersionedBTree.actor.cpp
        VFSAsync.cpp
        VFSAsync.h
        WaitFailure.actor.cpp
        WaitFailure.h
        worker.actor.cpp
        WorkerInterface.actor.h
        workloads/ApiCorrectness.actor.cpp
        workloads/ApiWorkload.actor.cpp
        workloads/ApiWorkload.h
        workloads/AsyncFile.actor.h
        workloads/AsyncFile.cpp
        workloads/AsyncFileCorrectness.actor.cpp
        workloads/AsyncFileRead.actor.cpp
        workloads/AsyncFileWrite.actor.cpp
        workloads/AtomicOps.actor.cpp
        workloads/AtomicOpsApiCorrectness.actor.cpp
        workloads/AtomicRestore.actor.cpp
        workloads/AtomicSwitchover.actor.cpp
        workloads/BackgroundSelectors.actor.cpp
        workloads/BackupAndParallelRestoreCorrectness.actor.cpp
        workloads/BackupCorrectness.actor.cpp
        workloads/BackupToBlob.actor.cpp
        workloads/BackupToDBAbort.actor.cpp
        workloads/BackupToDBCorrectness.actor.cpp
        workloads/BackupToDBUpgrade.actor.cpp
        workloads/BlobGranuleCorrectnessWorkload.actor.cpp
        workloads/BlobGranuleVerifier.actor.cpp
        workloads/BlobStoreWorkload.h
        workloads/BulkLoad.actor.cpp
        workloads/BulkSetup.actor.h
        workloads/Cache.actor.cpp
        workloads/ChangeConfig.actor.cpp
        workloads/ChangeFeeds.actor.cpp
        workloads/ClearSingleRange.actor.cpp
        workloads/ClientTransactionProfileCorrectness.actor.cpp
        workloads/ClientWorkload.actor.cpp
        workloads/ClogSingleConnection.actor.cpp
        workloads/CommitBugCheck.actor.cpp
        workloads/ConfigIncrement.actor.cpp
        workloads/ConfigureDatabase.actor.cpp
        workloads/ConflictRange.actor.cpp
        workloads/ConsistencyCheck.actor.cpp
        workloads/CpuProfiler.actor.cpp
        workloads/Cycle.actor.cpp
        workloads/DataDistributionMetrics.actor.cpp
        workloads/DataLossRecovery.actor.cpp
        workloads/DDBalance.actor.cpp
        workloads/DDMetrics.actor.cpp
        workloads/DDMetricsExclude.actor.cpp
        workloads/DifferentClustersSameRV.actor.cpp
        workloads/DiskDurability.actor.cpp
        workloads/DiskDurabilityTest.actor.cpp
        workloads/DiskFailureInjection.actor.cpp
        workloads/DummyWorkload.actor.cpp
        workloads/EncryptionOps.actor.cpp
        workloads/EncryptKeyProxyTest.actor.cpp
        workloads/ExternalWorkload.actor.cpp
        workloads/FastTriggeredWatches.actor.cpp
        workloads/FileSystem.actor.cpp
        workloads/Fuzz.cpp
        workloads/FuzzApiCorrectness.actor.cpp
        workloads/GetMappedRange.actor.cpp
        workloads/GetRangeStream.actor.cpp
        workloads/HealthMetricsApi.actor.cpp
        workloads/HighContentionPrefixAllocatorWorkload.actor.cpp
        workloads/Increment.actor.cpp
        workloads/IncrementalBackup.actor.cpp
        workloads/IndexScan.actor.cpp
        workloads/Inventory.actor.cpp
        workloads/KillRegion.actor.cpp
        workloads/KVStoreTest.actor.cpp
        workloads/LocalRatekeeper.actor.cpp
        workloads/LockDatabase.actor.cpp
        workloads/LockDatabaseFrequently.actor.cpp
        workloads/LogMetrics.actor.cpp
        workloads/LowLatency.actor.cpp
        workloads/MachineAttrition.actor.cpp
        workloads/Mako.actor.cpp
        workloads/MemoryKeyValueStore.cpp
        workloads/MemoryKeyValueStore.h
        workloads/MemoryLifetime.actor.cpp
        workloads/MetricLogging.actor.cpp
        workloads/MiniCycle.actor.cpp
        workloads/MutationLogReaderCorrectness.actor.cpp
        workloads/ParallelRestore.actor.cpp
        workloads/Performance.actor.cpp
        workloads/PhysicalShardMove.actor.cpp
        workloads/Ping.actor.cpp
        workloads/PopulateTPCC.actor.cpp
        workloads/PrivateEndpoints.actor.cpp
        workloads/ProtocolVersion.actor.cpp
        workloads/PubSubMultiples.actor.cpp
        workloads/QueuePush.actor.cpp
        workloads/RandomClogging.actor.cpp
        workloads/RandomMoveKeys.actor.cpp
        workloads/RandomSelector.actor.cpp
        workloads/ReadAfterWrite.actor.cpp
        workloads/ReadHotDetection.actor.cpp
        workloads/ReadWrite.actor.cpp
        workloads/RemoveServersSafely.actor.cpp
        workloads/ReportConflictingKeys.actor.cpp
        workloads/RestoreBackup.actor.cpp
        workloads/RestoreFromBlob.actor.cpp
        workloads/Rollback.actor.cpp
        workloads/RyowCorrectness.actor.cpp
        workloads/RYWDisable.actor.cpp
        workloads/RYWPerformance.actor.cpp
        workloads/SaveAndKill.actor.cpp
        workloads/SelectorCorrectness.actor.cpp
        workloads/Serializability.actor.cpp
        workloads/Sideband.actor.cpp
        workloads/SidebandSingle.actor.cpp
        workloads/SimpleAtomicAdd.actor.cpp
        workloads/SkewedReadWrite.actor.cpp
        workloads/SlowTaskWorkload.actor.cpp
        workloads/SnapTest.actor.cpp
        workloads/SpecialKeySpaceCorrectness.actor.cpp
        workloads/StatusWorkload.actor.cpp
        workloads/Storefront.actor.cpp
        workloads/StreamingRangeRead.actor.cpp
        workloads/StreamingRead.actor.cpp
        workloads/SubmitBackup.actor.cpp
        workloads/SuspendProcesses.actor.cpp
        workloads/TagThrottleApi.actor.cpp
        workloads/TargetedKill.actor.cpp
        workloads/TaskBucketCorrectness.actor.cpp
        workloads/TenantManagement.actor.cpp
        workloads/ThreadSafety.actor.cpp
        workloads/Throttling.actor.cpp
        workloads/Throughput.actor.cpp
        workloads/TimeKeeperCorrectness.actor.cpp
        workloads/TPCC.actor.cpp
        workloads/TPCCWorkload.h
        workloads/TriggerRecovery.actor.cpp
        workloads/UDPWorkload.actor.cpp
        workloads/UnitPerf.actor.cpp
        workloads/UnitTests.actor.cpp
        workloads/Unreadable.actor.cpp
        workloads/VersionStamp.actor.cpp
        workloads/WatchAndWait.actor.cpp
        workloads/Watches.actor.cpp
        workloads/WatchesSameKeyCorrectness.actor.cpp
        workloads/WorkerErrors.actor.cpp
        workloads/workloads.actor.h
        workloads/WriteBandwidth.actor.cpp
        workloads/WriteDuringRead.actor.cpp
        workloads/WriteTagThrottling.actor.cpp
        )

if (${COROUTINE_IMPL} STREQUAL libcoro)
    list(APPEND FDBSERVER_SRCS CoroFlowCoro.actor.cpp)
else ()
    list(APPEND FDBSERVER_SRCS CoroFlow.actor.cpp)
endif ()

add_library(fdb_sqlite STATIC
        sqlite/btree.h
        sqlite/hash.h
        sqlite/sqlite3.h
        sqlite/sqlite3ext.h
        sqlite/sqliteInt.h
        sqlite/sqliteLimit.h
        sqlite/sqlite3.amalgamation.c)

if (WITH_ROCKSDB_EXPERIMENTAL)
    add_definitions(-DSSD_ROCKSDB_EXPERIMENTAL)

    include(CompileRocksDB)
    # CompileRocksDB sets `lz4_LIBRARIES` to be the shared lib, we want to link
    # statically, so find the static library here.
    find_library(lz4_STATIC_LIBRARIES
            NAMES liblz4.a REQUIRED)
    if (WITH_LIBURING)
        find_package(uring)
    endif ()
endif ()

# Suppress warnings in sqlite since it's third party
if (NOT WIN32)
    target_compile_definitions(fdb_sqlite PRIVATE $<$<CONFIG:Debug>:NDEBUG>)
    target_compile_options(fdb_sqlite BEFORE PRIVATE -w) # disable warnings for third party
endif ()

file(MAKE_DIRECTORY ${CMAKE_CURRENT_BINARY_DIR}/workloads)

add_flow_target(EXECUTABLE NAME fdbserver SRCS ${FDBSERVER_SRCS})

target_include_directories(fdbserver PRIVATE
        ${CMAKE_SOURCE_DIR}/bindings/c
        ${CMAKE_BINARY_DIR}/bindings/c
        ${CMAKE_CURRENT_BINARY_DIR}/workloads
        ${CMAKE_CURRENT_SOURCE_DIR}/workloads)
if (WITH_ROCKSDB_EXPERIMENTAL)
    add_dependencies(fdbserver rocksdb)
    if (WITH_LIBURING)
        target_include_directories(fdbserver PRIVATE ${ROCKSDB_INCLUDE_DIR} ${uring_INCLUDE_DIR})
        target_link_libraries(fdbserver PRIVATE fdbclient fdb_sqlite ${ROCKSDB_LIBRARIES} ${uring_LIBRARIES} ${lz4_STATIC_LIBRARIES})
        target_compile_definitions(fdbserver PRIVATE BOOST_ASIO_HAS_IO_URING=1 BOOST_ASIO_DISABLE_EPOLL=1)
    else ()
        target_include_directories(fdbserver PRIVATE ${ROCKSDB_INCLUDE_DIR})
        target_link_libraries(fdbserver PRIVATE fdbclient fdb_sqlite ${ROCKSDB_LIBRARIES} ${lz4_STATIC_LIBRARIES})
        target_compile_definitions(fdbserver PRIVATE)
    endif ()
else ()
    target_link_libraries(fdbserver PRIVATE fdbclient fdb_sqlite)
endif ()

target_link_libraries(fdbserver PRIVATE toml11_target jemalloc)
# target_compile_definitions(fdbserver PRIVATE -DENABLE_SAMPLING)

if (GPERFTOOLS_FOUND)
    target_link_libraries(fdbserver PRIVATE gperftools)
endif ()

if (NOT OPEN_FOR_IDE)
    if (GENERATE_DEBUG_PACKAGES)
        fdb_install(TARGETS fdbserver DESTINATION sbin COMPONENT server)
    else ()
        add_custom_target(prepare_fdbserver_install ALL DEPENDS strip_only_fdbserver)
        fdb_install(PROGRAMS ${CMAKE_BINARY_DIR}/packages/bin/fdbserver DESTINATION sbin COMPONENT server)
    endif ()
endif ()<|MERGE_RESOLUTION|>--- conflicted
+++ resolved
@@ -105,11 +105,8 @@
         RecoveryState.h
         RemoteIKeyValueStore.actor.h
         RemoteIKeyValueStore.actor.cpp
-<<<<<<< HEAD
-=======
         RESTKmsConnector.actor.h
         RESTKmsConnector.actor.cpp
->>>>>>> 389e289f
         ResolutionBalancer.actor.cpp
         ResolutionBalancer.actor.h
         Resolver.actor.cpp
