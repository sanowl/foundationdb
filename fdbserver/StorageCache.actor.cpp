--- conflicted
+++ resolved
@@ -1580,13 +1580,7 @@
 		readWrite->addMutation(this->keys, version, mutation);
 	else if (mutation.type != MutationRef::ClearRange) { // TODO NEELAM: ClearRange mutations are ignored (why do we
 		                                                 // even allow them on un-assigned range?)
-<<<<<<< HEAD
-		TraceEvent(SevError, "DeliveredToNotAssigned")
-		    .detail("Version", version)
-		    .detail("Mutation", mutation);
-=======
 		TraceEvent(SevError, "DeliveredToNotAssigned").detail("Version", version).detail("Mutation", mutation);
->>>>>>> 3727c02b
 		ASSERT(false); // Mutation delivered to notAssigned cacheRange!
 	}
 }
