--- conflicted
+++ resolved
@@ -236,21 +236,12 @@
 		}
 		return epoch < other.epoch || (epoch == other.epoch && seqno < other.seqno);
 	}
-<<<<<<< HEAD
 
 	bool isOlderThanOriginal(const BoundaryEvaluation& other) {
 		return originalEpoch < other.originalEpoch ||
 		       (originalEpoch == other.originalEpoch && originalSeqno < other.originalSeqno);
 	}
 
-=======
-
-	bool isOlderThanOriginal(const BoundaryEvaluation& other) {
-		return originalEpoch < other.originalEpoch ||
-		       (originalEpoch == other.originalEpoch && originalSeqno < other.originalSeqno);
-	}
-
->>>>>>> 9c20b15f
 	std::string toString() const {
 		return fmt::format("{0} @ ({1}, {2})",
 		                   type == BoundaryEvalType::UNKNOWN ? "unknown"
@@ -683,106 +674,6 @@
 	return Void();
 }
 
-<<<<<<< HEAD
-static bool handleRangeAssign(Reference<BlobManagerData> bmData, RangeAssignment assignment) {
-	int64_t seqNo = bmData->seqNo;
-	bmData->seqNo++;
-
-	// modify the in-memory assignment data structures, and send request off to worker
-	UID workerId;
-	if (assignment.isAssign) {
-		// Ensure range isn't currently assigned anywhere, and there is only 1 intersecting range
-		auto currentAssignments = bmData->workerAssignments.intersectingRanges(assignment.keyRange);
-		int count = 0;
-		for (auto i = currentAssignments.begin(); i != currentAssignments.end(); ++i) {
-			if (assignment.assign.get().type == AssignRequestType::Continue) {
-				ASSERT(assignment.worker.present());
-				if (i.range() != assignment.keyRange || i.cvalue() != assignment.worker.get()) {
-					TEST(true); // BM assignment out of date
-					if (BM_DEBUG) {
-						fmt::print("Out of date re-assign for ({0}, {1}). Assignment must have changed while "
-						           "checking split.\n  Reassign: [{2} - {3}): {4}\n  Existing: [{5} - {6}): {7}\n",
-						           bmData->epoch,
-						           seqNo,
-						           assignment.keyRange.begin.printable(),
-						           assignment.keyRange.end.printable(),
-						           assignment.worker.get().toString().substr(0, 5),
-						           i.begin().printable(),
-						           i.end().printable(),
-						           i.cvalue().toString().substr(0, 5));
-					}
-					return false;
-				}
-			}
-			count++;
-		}
-		ASSERT(count == 1);
-
-		if (assignment.worker.present() && assignment.worker.get().isValid()) {
-			if (BM_DEBUG) {
-				fmt::print("BW {0} already chosen for seqno {1} in BM {2}\n",
-				           assignment.worker.get().toString(),
-				           seqNo,
-				           bmData->id.toString());
-			}
-			workerId = assignment.worker.get();
-
-			bmData->workerAssignments.insert(assignment.keyRange, workerId);
-
-			// If we know about the worker and this is not a continue, then this is a new range for the worker
-			if (assignment.assign.get().type == AssignRequestType::Continue) {
-				// if it is a continue, don't cancel an in-flight re-assignment. Send to actor collection instead of
-				// assignsInProgress
-				bmData->addActor.send(doRangeAssignment(bmData, assignment, workerId, bmData->epoch, seqNo));
-			} else {
-				bmData->assignsInProgress.insert(assignment.keyRange,
-				                                 doRangeAssignment(bmData, assignment, workerId, bmData->epoch, seqNo));
-				if (bmData->workerStats.count(workerId)) {
-					bmData->workerStats[workerId].numGranulesAssigned += 1;
-				}
-			}
-		} else {
-			// Ensure the key boundaries are updated before we pick a worker
-			bmData->workerAssignments.insert(assignment.keyRange, UID());
-			ASSERT(assignment.assign.get().type != AssignRequestType::Continue);
-			bmData->assignsInProgress.insert(
-			    assignment.keyRange, doRangeAssignment(bmData, assignment, Optional<UID>(), bmData->epoch, seqNo));
-		}
-
-	} else {
-		if (assignment.worker.present()) {
-			// revoke this specific range from this specific worker. Either part of recovery or failing a worker
-			if (bmData->workerStats.count(assignment.worker.get())) {
-				bmData->workerStats[assignment.worker.get()].numGranulesAssigned -= 1;
-			}
-			// if this revoke matches the worker assignment state, mark the range as unassigned
-			auto existingRange = bmData->workerAssignments.rangeContaining(assignment.keyRange.begin);
-			if (existingRange.range() == assignment.keyRange && existingRange.cvalue() == assignment.worker.get()) {
-				bmData->workerAssignments.insert(assignment.keyRange, UID());
-			}
-			bmData->addActor.send(doRangeAssignment(bmData, assignment, assignment.worker.get(), bmData->epoch, seqNo));
-		} else {
-			auto currentAssignments = bmData->workerAssignments.intersectingRanges(assignment.keyRange);
-			for (auto& it : currentAssignments) {
-				// ensure range doesn't truncate existing ranges
-				ASSERT(it.begin() >= assignment.keyRange.begin);
-				ASSERT(it.end() <= assignment.keyRange.end);
-
-				// It is fine for multiple disjoint sub-ranges to have the same sequence number since they were part
-				// of the same logical change
-
-				if (bmData->workerStats.count(it.value())) {
-					bmData->workerStats[it.value()].numGranulesAssigned -= 1;
-				}
-
-				// revoke the range for the worker that owns it, not the worker specified in the revoke
-				bmData->addActor.send(doRangeAssignment(bmData, assignment, it.value(), bmData->epoch, seqNo));
-			}
-			bmData->workerAssignments.insert(assignment.keyRange, UID());
-		}
-
-		bmData->assignsInProgress.cancel(assignment.keyRange);
-=======
 static bool handleRangeIsAssign(Reference<BlobManagerData> bmData, RangeAssignment assignment, int64_t seqNo) {
 	// Ensure range isn't currently assigned anywhere, and there is only 1 intersecting range
 	auto currentAssignments = bmData->workerAssignments.intersectingRanges(assignment.keyRange);
@@ -890,9 +781,7 @@
 		return handleRangeIsAssign(bmData, assignment, seqNo);
 	} else {
 		return handleRangeIsRevoke(bmData, assignment, seqNo);
->>>>>>> 9c20b15f
-	}
-	return true;
+	}
 }
 
 ACTOR Future<Void> checkManagerLock(Reference<ReadYourWritesTransaction> tr, Reference<BlobManagerData> bmData) {
@@ -1466,11 +1355,8 @@
 }
 
 // read mapping from db to handle any in flight granules or other issues
-<<<<<<< HEAD
-=======
 // Forces all granules in the specified key range to flush data to blob up to the specified version. This is required
 // for executing a merge.
->>>>>>> 9c20b15f
 ACTOR Future<Void> forceGranuleFlush(Reference<BlobManagerData> bmData, KeyRange keyRange, Version version) {
 	state Transaction tr(bmData->db);
 	state KeyRange currentRange = keyRange;
@@ -1599,11 +1485,8 @@
 	return Void();
 }
 
-<<<<<<< HEAD
-=======
 // Persist the merge intent for this merge in the database. Once this transaction commits, the merge is in progress. It
 // cannot be aborted, and must be completed.
->>>>>>> 9c20b15f
 ACTOR Future<std::pair<UID, Version>> persistMergeGranulesStart(Reference<BlobManagerData> bmData,
                                                                 KeyRange mergeRange,
                                                                 std::vector<UID> parentGranuleIDs,
@@ -1658,11 +1541,8 @@
 }
 
 // FIXME: why not just make parentGranuleRanges vector of N+1 keys?
-<<<<<<< HEAD
-=======
 // Persists the merge being complete in the database by clearing the merge intent. Once this transaction commits, the
 // merge is considered completed.
->>>>>>> 9c20b15f
 ACTOR Future<Void> persistMergeGranulesDone(Reference<BlobManagerData> bmData,
                                             UID mergeGranuleID,
                                             KeyRange mergeRange,
@@ -1759,10 +1639,7 @@
 	}
 }
 
-<<<<<<< HEAD
-=======
 // This is the idempotent function that executes a granule merge once the initial merge intent has been persisted.
->>>>>>> 9c20b15f
 ACTOR Future<Void> finishMergeGranules(Reference<BlobManagerData> bmData,
                                        UID mergeGranuleID,
                                        KeyRange mergeRange,
@@ -1775,11 +1652,6 @@
 	wait(bmData->doneRecovering.getFuture());
 	wait(delay(0));
 
-<<<<<<< HEAD
-	// each step here is idempotent, so it's ok if this stops and gets restarted from the beginning at any point
-
-=======
->>>>>>> 9c20b15f
 	// force granules to persist state up to mergeVersion
 	wait(forceGranuleFlush(bmData, mergeRange, mergeVersion));
 
@@ -1816,10 +1688,7 @@
 	return Void();
 }
 
-<<<<<<< HEAD
-=======
 // Make a decision on whether to merge this granule with surrounding ones.
->>>>>>> 9c20b15f
 ACTOR Future<Void> maybeMergeRange(Reference<BlobManagerData> bmData,
                                    UID granuleID,
                                    KeyRange granuleRange,
@@ -1859,10 +1728,7 @@
 		}
 	}
 
-<<<<<<< HEAD
-=======
 	// look for candidates to right
->>>>>>> 9c20b15f
 	if (granuleRange.end != normalKeys.end) {
 		auto rangeAfter = bmData->mergeCandidates.rangeContaining(granuleRange.end);
 		while (rangeAfter.cvalue().present() && afterCandidates.size() < SERVER_KNOBS->BG_MAX_MERGE_FANIN - 1) {
@@ -1909,10 +1775,7 @@
 		           afterCandidates.size());
 	}
 
-<<<<<<< HEAD
-=======
 	// get metrics for current granule to see if it is still mergeable
->>>>>>> 9c20b15f
 	StorageMetrics targetGranuleMetrics = wait(bmData->db->getStorageMetrics(granuleRange, CLIENT_KNOBS->TOO_MANY));
 	if (targetGranuleMetrics.bytesPerKSecond >= SERVER_KNOBS->SHARD_MIN_BYTES_PER_KSEC ||
 	    targetGranuleMetrics.bytes >= SERVER_KNOBS->BG_SNAPSHOT_FILE_TARGET_BYTES) {
@@ -1931,12 +1794,8 @@
 	state int64_t windowBytes = targetGranuleMetrics.bytes;
 	windowGranules.push_back(std::tuple(granuleID, granuleRange, granuleStartVersion, windowBytes));
 
-<<<<<<< HEAD
-	// first walk backwards until granule would be too large/we hit a granule that has too high bytesPerKSec
-=======
 	// first walk backwards through before candidates until combined granule would be too large to merge, or we hit a
 	// granule that has too high bytesPerKSec and isn't mergeable
->>>>>>> 9c20b15f
 	state int i;
 	for (i = beforeCandidates.size() - 1; i >= 0; i--) {
 		if (BM_DEBUG) {
@@ -1977,11 +1836,8 @@
 		bestGranuleStartVersions.push_back(std::get<2>(it));
 	}
 
-<<<<<<< HEAD
-=======
 	// Do moving window algorithm where we add the next afterCandidate to the merge window, and then remove the tail end
 	// of beforeCandidates until we are down to a mergeable granule
->>>>>>> 9c20b15f
 	for (i = 0; i < afterCandidates.size(); i++) {
 		if (BM_DEBUG) {
 			fmt::print("BM {0} maybe merge [{1} - {2}): Checking after candidate [{3} - {4})\n",
@@ -2071,13 +1927,8 @@
 	TEST(bestGranuleIDs.size() == 1); // Cannot combine merge candidates into mergeable granule
 	TEST(bestGranuleIDs.size() > 1); // Granule ready for merge!
 
-<<<<<<< HEAD
-	if (BM_DEBUG) {
-		if (bestGranuleIDs.size() > 1) {
-=======
 	if (bestGranuleIDs.size() > 1) {
 		if (BM_DEBUG) {
->>>>>>> 9c20b15f
 			fmt::print("BM {0} maybe merge [{1} - {2}): Found {3} consecutive granules in range [{4} - {5}):\n",
 			           bmData->epoch,
 			           granuleRange.begin.printable(),
@@ -2085,53 +1936,6 @@
 			           bestGranuleIDs.size(),
 			           bestGranuleRange.begin.printable(),
 			           bestGranuleRange.end.printable());
-<<<<<<< HEAD
-			// check active merge to avoid races where 2 consecutive granules become merge candidates at the same time
-			if ((!g_network->isSimulated() || !g_simulator.speedUpSimulation) &&
-			    !bmData->isMergeActive(bestGranuleRange)) {
-
-				// check to avoid races where a split eval came in while merge was evaluating
-				auto reCheckMergeCandidates = bmData->mergeCandidates.intersectingRanges(bestGranuleRange);
-				bool mergeStillOk = true;
-				for (auto it : reCheckMergeCandidates) {
-					if (!it->cvalue().present()) {
-						TEST(true); // granule no longer merge candidate after checking metrics, because of split eval
-						mergeStillOk = false;
-						break;
-					}
-				}
-
-				if (mergeStillOk) {
-					fmt::print("BM {0} maybe merge [{1} - {2}): Starting merge of [{3} - {4}) ({5})\n",
-					           bmData->epoch,
-					           granuleRange.begin.printable(),
-					           granuleRange.end.printable(),
-					           bestGranuleRange.begin.printable(),
-					           bestGranuleRange.end.printable(),
-					           bestGranuleIDs.size());
-					TEST(true); // Doing granule merge!
-					bmData->activeGranuleMerges.insert(bestGranuleRange, 0);
-					bmData->mergeCandidates.insert(bestGranuleRange, Optional<std::pair<UID, Version>>());
-					state std::pair<UID, Version> persistMerge = wait(persistMergeGranulesStart(
-					    bmData, bestGranuleRange, bestGranuleIDs, bestGranuleRanges, bestGranuleStartVersions));
-					wait(finishMergeGranules(bmData,
-					                         persistMerge.first,
-					                         bestGranuleRange,
-					                         persistMerge.second,
-					                         bestGranuleIDs,
-					                         bestGranuleRanges,
-					                         bestGranuleStartVersions));
-				}
-			}
-		} else {
-			if (BM_DEBUG) {
-				fmt::print("BM {0} maybe merge [{1} - {2}): No mergeable granules after checking metrics\n",
-				           bmData->epoch,
-				           granuleRange.begin.printable(),
-				           granuleRange.end.printable());
-			}
-		}
-=======
 		}
 		// This code block must execute withou a wait for the lock checks (isMergeActive, mergeCandidates) to not
 		// deadlock and to avoid merge-merge races.
@@ -2176,7 +1980,6 @@
 			           granuleRange.begin.printable(),
 			           granuleRange.end.printable());
 		}
->>>>>>> 9c20b15f
 	}
 
 	return Void();
@@ -2421,20 +2224,23 @@
 				}
 				if (rep.doSplit && !ignore) {
 					ASSERT(!rep.mergeCandidate);
-<<<<<<< HEAD
 
 					bool clearMergeCandidate = !existingInProgress.present() ||
 					                           existingInProgress.get().second.type != BoundaryEvalType::MERGE;
 
+					// Check for split/merge race
 					Version inProgressMergeVersion = bmData->activeMergeVersion(rep.granuleRange);
-					fmt::print(
-					    "BM {0} splt eval [{1} - {2}). existing={3}, inProgressMergeVersion={4}, blockedVersion={5}\n",
-					    bmData->epoch,
-					    rep.granuleRange.begin.printable().c_str(),
-					    rep.granuleRange.end.printable().c_str(),
-					    existingInProgress.present() ? "T" : "F",
-					    inProgressMergeVersion,
-					    rep.blockedVersion);
+
+					if (BM_DEBUG) {
+						fmt::print("BM {0} splt eval [{1} - {2}). existing={3}, inProgressMergeVersion={4}, "
+						           "blockedVersion={5}\n",
+						           bmData->epoch,
+						           rep.granuleRange.begin.printable().c_str(),
+						           rep.granuleRange.end.printable().c_str(),
+						           existingInProgress.present() ? "T" : "F",
+						           inProgressMergeVersion,
+						           rep.blockedVersion);
+					}
 
 					// If the in progress one is a merge, and the blockedVersion < the mergeVersion, this granule
 					// needs to continue to flush up to the merge version. If the merge intent is still not
@@ -2505,95 +2311,6 @@
 					if (clearMergeCandidate) {
 						bmData->mergeCandidates.insert(rep.granuleRange, Optional<std::pair<UID, Version>>());
 					}
-=======
-
-					bool clearMergeCandidate = !existingInProgress.present() ||
-					                           existingInProgress.get().second.type != BoundaryEvalType::MERGE;
-
-					// Check for split/merge race
-					Version inProgressMergeVersion = bmData->activeMergeVersion(rep.granuleRange);
-
-					if (BM_DEBUG) {
-						fmt::print("BM {0} splt eval [{1} - {2}). existing={3}, inProgressMergeVersion={4}, "
-						           "blockedVersion={5}\n",
-						           bmData->epoch,
-						           rep.granuleRange.begin.printable().c_str(),
-						           rep.granuleRange.end.printable().c_str(),
-						           existingInProgress.present() ? "T" : "F",
-						           inProgressMergeVersion,
-						           rep.blockedVersion);
-					}
-
-					// If the in progress one is a merge, and the blockedVersion < the mergeVersion, this granule
-					// needs to continue to flush up to the merge version. If the merge intent is still not
-					// persisted, the version will be invalidVersion, so this should only happen after the merge
-					// intent is persisted and the merge version is fixed. This can happen if a merge candidate
-					// suddenly gets a burst of writes after a decision to merge is made
-					if (inProgressMergeVersion != invalidVersion) {
-						if (rep.blockedVersion < inProgressMergeVersion) {
-							TEST(true); // merge blocking re-snapshot
-							if (BM_DEBUG) {
-								fmt::print("DBG: BM {0} MERGE @ {1} blocking re-snapshot [{2} - {3}) @ {4}, "
-								           "continuing snapshot\n",
-								           bmData->epoch,
-								           inProgressMergeVersion,
-								           rep.granuleRange.begin.printable(),
-								           rep.granuleRange.end.printable(),
-								           rep.blockedVersion);
-							}
-							RangeAssignment raContinue;
-							raContinue.isAssign = true;
-							raContinue.worker = bwInterf.id();
-							raContinue.keyRange = rep.granuleRange;
-							raContinue.assign =
-							    RangeAssignmentData(AssignRequestType::Continue); // continue assignment and re-snapshot
-							handleRangeAssign(bmData, raContinue);
-						}
-						clearMergeCandidate = false;
-						ignore = true;
-					} else if (existingInProgress.present()) {
-						// For example, one worker asked BM to split, then died, granule was moved, new worker asks
-						// to split on recovery. We need to ensure that they are semantically the same split. We
-						// will just rely on the in-progress split to finish
-						if (BM_DEBUG) {
-							fmt::print("BM {0} got request for [{1} - {2}) {3}, but already in "
-							           "progress from [{4} - {5}) {6}\n",
-							           bmData->epoch,
-							           rep.granuleRange.begin.printable(),
-							           rep.granuleRange.end.printable(),
-							           newEval.toString(),
-							           existingInProgress.get().first.begin.printable(),
-							           existingInProgress.get().first.end.printable(),
-							           existingInProgress.get().second.toString());
-						}
-
-						// ignore the request, they will retry
-						ignore = true;
-					}
-					if (!ignore) {
-						if (BM_DEBUG) {
-							fmt::print("BM {0} evaluating [{1} - {2}) {3}\n",
-							           bmData->epoch,
-							           rep.granuleRange.begin.printable().c_str(),
-							           rep.granuleRange.end.printable().c_str(),
-							           newEval.toString());
-						}
-						newEval.inProgress = maybeSplitRange(bmData,
-						                                     bwInterf.id(),
-						                                     rep.granuleRange,
-						                                     rep.granuleID,
-						                                     rep.startVersion,
-						                                     rep.writeHotSplit,
-						                                     rep.originalEpoch,
-						                                     rep.originalSeqno);
-						bmData->boundaryEvaluations.insert(rep.granuleRange, newEval);
-					}
-
-					// clear merge candidates for range, if not already merging
-					if (clearMergeCandidate) {
-						bmData->mergeCandidates.insert(rep.granuleRange, Optional<std::pair<UID, Version>>());
-					}
->>>>>>> 9c20b15f
 				}
 				if (rep.mergeCandidate && !ignore) {
 					ASSERT(!rep.doSplit);
