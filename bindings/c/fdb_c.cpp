--- conflicted
+++ resolved
@@ -415,15 +415,10 @@
 	const int mode_bytes_array[] = { CLIENT_KNOBS->BYTE_LIMIT_UNLIMITED, 256, 1000, 4096, 80000 };
 
 	/* The progression used for FDB_STREAMING_MODE_ITERATOR.
-<<<<<<< HEAD
 	   Goes  1.5 * previous. */
-	static const int iteration_progression[] = { 4096, 6144, 9216, 13824, 20736, 31104, 46656, 69984, 80000, 120000 };
-=======
-	   Goes from small -> medium -> large.  Then 1.5 * previous until serial. */
-	static const int iteration_progression[] = {
-		256, 1000, 4096, 6144, 9216, 13824, 20736, 31104, 46656, 69984, 80000
-	};
->>>>>>> 2b6da2ef
+	static const int iteration_progression[] = { 
+    4096, 6144, 9216, 13824, 20736, 31104, 46656, 69984, 80000, 120000 
+  };
 
 	/* length(iteration_progression) */
 	static const int max_iteration = sizeof(iteration_progression) / sizeof(int);
