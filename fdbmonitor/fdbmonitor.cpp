/*
 * fdbmonitor.cpp
 *
 * This source file is part of the FoundationDB open source project
 *
 * Copyright 2013-2018 Apple Inc. and the FoundationDB project authors
 * 
 * Licensed under the Apache License, Version 2.0 (the "License");
 * you may not use this file except in compliance with the License.
 * You may obtain a copy of the License at
 * 
 *     http://www.apache.org/licenses/LICENSE-2.0
 * 
 * Unless required by applicable law or agreed to in writing, software
 * distributed under the License is distributed on an "AS IS" BASIS,
 * WITHOUT WARRANTIES OR CONDITIONS OF ANY KIND, either express or implied.
 * See the License for the specific language governing permissions and
 * limitations under the License.
 */

#include <signal.h>
#include <stdio.h>
#include <unistd.h>
#include <random>

#ifdef __linux__
#include <sys/prctl.h>
#endif

#include <sys/wait.h>

#ifdef __linux__
#include <sys/inotify.h>
#include <time.h>
#include <linux/limits.h>
#endif

#ifdef __APPLE__
#include <sys/event.h>
#include <mach/mach.h>
#include <mach/mach_time.h>
#endif

#include <sys/time.h>
#include <stdlib.h>

#include <unordered_map>
#include <unordered_set>
#include <vector>
#include <string>
#include <sstream>
#include <iterator>

#include <string.h>
#include <errno.h>

#include <sys/types.h>
#include <sys/stat.h>
#include <fcntl.h>

#include <syslog.h>

#include <stdarg.h>

#include <pwd.h>
#include <grp.h>

#include "flow/SimpleOpt.h"
#include "SimpleIni.h"

#include "../versions.h"

#ifdef __linux__
typedef fd_set* fdb_fd_set;
#elif defined __APPLE__
typedef int fdb_fd_set;
#endif

#define CANONICAL_PATH_SEPARATOR '/'

void monitor_fd( fdb_fd_set list, int fd, int* maxfd, void* cmd ) {
#ifdef __linux__
	FD_SET( fd, list );
	if ( fd > *maxfd )
		*maxfd = fd;
#elif defined __APPLE__
	/* ignore maxfd */
	struct kevent ev;
	EV_SET( &ev, fd, EVFILT_READ, EV_ADD, 0, 0, cmd );
	kevent( list, &ev, 1, NULL, 0, NULL ); // FIXME: check?
#endif
}

void unmonitor_fd( fdb_fd_set list, int fd ) {
#ifdef __linux__
	FD_CLR( fd, list );
#elif defined __APPLE__
	struct kevent ev;
	EV_SET( &ev, fd, EVFILT_READ, EV_DELETE, 0, 0, NULL );
	kevent( list, &ev, 1, NULL, 0, NULL ); // FIXME: check?
#endif
}

double get_cur_timestamp() {
	struct tm tm_info;
	struct timeval tv;
	gettimeofday(&tv, NULL);
	localtime_r(&tv.tv_sec, &tm_info);

	return tv.tv_sec + 1e-6*tv.tv_usec;
}

enum Severity { SevDebug=5, SevInfo=10, SevWarn=20, SevWarnAlways=30, SevError=40 };
int severity_to_priority(Severity severity) {
	switch(severity) {
		case SevError:
			return LOG_ERR;
		case SevWarnAlways:
			return LOG_WARNING;
		case SevWarn:
			return LOG_NOTICE;
		case SevDebug:
			return LOG_DEBUG;
		case SevInfo:
		default:
			return LOG_INFO;

	}
}

bool daemonize = false;
std::string logGroup = "default";

void vlog_process_msg(Severity severity, const char* process, const char* format, va_list args) {
	if (daemonize) {
		char buf[4096];
		int len = vsnprintf( buf, 4096, format, args);
		syslog(severity_to_priority(severity), "LogGroup=\"%s\" Process=\"%s\": %.*s", logGroup.c_str(), process, len, buf);
	} else {
		fprintf(stderr, "Time=\"%.6f\" Severity=\"%d\" LogGroup=\"%s\" Process=\"%s\": ", get_cur_timestamp(), (int)severity, logGroup.c_str(), process);
		vfprintf(stderr, format, args);
	}
}

void log_msg(Severity severity, const char* format, ...) {
	va_list args;
	va_start(args, format);

	vlog_process_msg(severity, "fdbmonitor", format, args);

	va_end(args);
}

void log_process_msg(Severity severity, const char* process, const char* format, ...) {
	va_list args;
	va_start(args, format);

	vlog_process_msg(severity, process, format, args);

	va_end(args);
}

void log_err(const char* func, int err, const char* format, ...) {
	va_list args;
	va_start(args, format);

	char buf[4096];
	int len = vsnprintf( buf, 4096, format, args );

	log_msg( SevError, "%.*s (%s error %d: %s)\n", len, buf, func, err, strerror(err) );

	va_end(args);
}

const char* get_value_multi(const CSimpleIni& ini, const char* key, ...) {
	const char* ret = NULL;
	const char* section = NULL;

	va_list ap;
	va_start(ap, key);

	while (!ret && (section = va_arg(ap, const char *)))
		ret = ini.GetValue(section, key, NULL);

	va_end(ap);

	return ret;
}

double timer() {
#if defined(__linux__)
	struct timespec ts;
	clock_gettime(CLOCK_MONOTONIC, &ts);
	return double(ts.tv_sec) + (ts.tv_nsec * 1e-9);
#elif defined(__APPLE__)
	mach_timebase_info_data_t timebase_info;
	mach_timebase_info(&timebase_info);
	return ((mach_absolute_time() * timebase_info.numer) / timebase_info.denom) * 1e-9;
#else
#error Port me!
#endif
};

int randomInt(int min, int max) {
	static std::random_device rd;
	static std::mt19937 gen(rd());
	std::uniform_int_distribution<> dis(min, max);

	return dis(gen);
}

std::string joinPath(std::string const& directory, std::string const& filename) {
	auto d = directory;
	auto f = filename;
	while (f.size() && (f[0] == '/' || f[0] == CANONICAL_PATH_SEPARATOR))
		f = f.substr(1);
	while (d.size() && (d.back() == '/' || d.back() == CANONICAL_PATH_SEPARATOR))
		d = d.substr(0, d.size()-1);
	return d + CANONICAL_PATH_SEPARATOR + f;
}

std::string abspath(std::string const& filename) {
	// Returns an absolute path canonicalized to use only CANONICAL_PATH_SEPARATOR
	char result[PATH_MAX];
	auto r = realpath( filename.c_str(), result );
	if (!r) {
		if (errno == ENOENT) {
			int sep = filename.find_last_of( CANONICAL_PATH_SEPARATOR );
			if (sep != std::string::npos) {
				return joinPath( abspath( filename.substr(0, sep) ), filename.substr(sep) );
			}
			else if (filename.find("~") == std::string::npos) {
				return joinPath( abspath( "." ), filename );
			}
		}

		log_err("realpath", errno, "Unable to get real path for %s", filename.c_str());
		return "";
	}
	return std::string(r);
}

std::string parentDirectory(std::string const& filename) {
	size_t sep = filename.find_last_of( CANONICAL_PATH_SEPARATOR );
	if (sep == std::string::npos) {
		return "";
	}

	return filename.substr(0, sep);
}

int mkdir(std::string const& directory) {
	size_t sep = 0;
	do {
		sep = directory.find_first_of('/', sep + 1);
		if ( mkdir( directory.substr(0, sep).c_str(), 0755 ) != 0 ) {
			if (errno == EEXIST)
				continue;

			return -1;
		}
	} while (sep != std::string::npos && sep != directory.length() - 1);

	return 0;
}

struct Command {
private:
	std::vector<std::string> commands;
	fdb_fd_set fds;
public:
	const char** argv;
	std::string section, ssection;
	uint32_t initial_restart_delay;
	uint32_t max_restart_delay;
	double current_restart_delay;
	double restart_backoff;
	uint32_t restart_delay_reset_interval;
	double last_start;
	double fork_retry_time;
	bool quiet;
	const char *delete_envvars;
	bool deconfigured;
	bool kill_on_configuration_change;

	// one pair for each of stdout and stderr
	int pipes[2][2];

	Command() : argv(NULL) { }
	Command(const CSimpleIni& ini, std::string _section, uint64_t id, fdb_fd_set fds, int* maxfd) : section(_section), argv(NULL), fork_retry_time(-1), quiet(false), delete_envvars(NULL), fds(fds), deconfigured(false), kill_on_configuration_change(true) {
		char _ssection[strlen(section.c_str()) + 22];
		snprintf(_ssection, strlen(section.c_str()) + 22, "%s.%llu", section.c_str(), id);
		ssection = _ssection;

		for ( auto p : pipes ) {
			if ( (pipe(p) == 0) ) {
				monitor_fd( fds, p[0], maxfd, this );
			} else {
				log_err( "pipe", errno, "Unable to construct pipe for %s", ssection.c_str() );
				p[0] = -1;
				p[1] = -1;
			}
		}

		CSimpleIniA::TNamesDepend keys, skeys, gkeys;

		ini.GetAllKeys(section.c_str(), keys);
		ini.GetAllKeys(ssection.c_str(), skeys);
		ini.GetAllKeys("general", gkeys);

		keys.splice(keys.end(), skeys, skeys.begin(), skeys.end());
		keys.splice(keys.end(), gkeys, gkeys.begin(), gkeys.end());
		keys.sort(CSimpleIniA::Entry::KeyOrder());
		keys.unique( [](const CSimpleIniA::Entry& lhs, const CSimpleIniA::Entry& rhs) -> bool {
				return !CSimpleIniA::Entry::KeyOrder()(lhs, rhs);
			} );

		last_start = 0;

		char* endptr;
		const char* rd = get_value_multi(ini, "restart_delay", ssection.c_str(), section.c_str(), "general", "fdbmonitor", NULL);
		if (!rd) {
			log_msg(SevError, "Unable to resolve restart delay for %s\n", ssection.c_str());
			return;
		}
		else {
			max_restart_delay = strtoul(rd, &endptr, 10);
			if (*endptr != '\0') {
				log_msg(SevError, "Unable to parse restart delay for %s\n", ssection.c_str());
				return;
			}
		}

		const char* mrd = get_value_multi(ini, "initial_restart_delay", ssection.c_str(), section.c_str(), "general", "fdbmonitor", NULL);
		if (!mrd) {
			initial_restart_delay = 0;
		}
		else {
			initial_restart_delay = std::min<uint32_t>(max_restart_delay, strtoul(mrd, &endptr, 10));
			if (*endptr != '\0') {
				log_msg(SevError, "Unable to parse initial restart delay for %s\n", ssection.c_str());
				return;
			}
		}

		current_restart_delay = initial_restart_delay;

		const char* rbo = get_value_multi(ini, "restart_backoff", ssection.c_str(), section.c_str(), "general", "fdbmonitor", NULL);
		if(!rbo) {
			restart_backoff = max_restart_delay;
		}
		else {
			restart_backoff = strtod(rbo, &endptr);
			if (*endptr != '\0') {
				log_msg(SevError, "Unable to parse restart backoff for %s\n", ssection.c_str());
				return;
			}
			if (restart_backoff < 1.0) {
				log_msg(SevError, "Invalid restart backoff value %lf for %s\n", restart_backoff, ssection.c_str());
				return;
			}
		}

		const char* rdri = get_value_multi(ini, "restart_delay_reset_interval", ssection.c_str(), section.c_str(), "general", "fdbmonitor", NULL);
		if (!rdri) {
			restart_delay_reset_interval = max_restart_delay;
		}
		else {
			restart_delay_reset_interval = strtoul(rdri, &endptr, 10);
			if (*endptr != '\0') {
				log_msg(SevError, "Unable to parse restart delay reset interval for %s\n", ssection.c_str());
				return;
			}
		}

		const char* q = get_value_multi(ini, "disable_lifecycle_logging", ssection.c_str(), section.c_str(), "general", NULL);
		if (q && !strcmp(q, "true"))
			quiet = true;

		const char* del_env = get_value_multi(ini, "delete_envvars", ssection.c_str(), section.c_str(), "general", NULL);
		delete_envvars = del_env;

		const char* kocc = get_value_multi(ini, "kill_on_configuration_change", ssection.c_str(), section.c_str(), "general", NULL);
		if(kocc && strcmp(kocc, "true")) {
			kill_on_configuration_change = false;
		}

		const char* binary = get_value_multi(ini, "command", ssection.c_str(), section.c_str(), "general", NULL);
		if (!binary) {
			log_msg(SevError, "Unable to resolve command for %s\n", ssection.c_str());
			return;
		}
		std::stringstream ss(binary);
		std::copy(std::istream_iterator<std::string> (ss), std::istream_iterator<std::string>(), std::back_inserter<std::vector<std::string>>(commands));

		const char* id_s = ssection.c_str() + strlen(section.c_str()) + 1;

		for (auto i : keys) {
			if (!strcmp(i.pItem, "command") || !strcmp(i.pItem, "restart_delay") || !strcmp(i.pItem, "initial_restart_delay") || !strcmp(i.pItem, "restart_backoff") ||
				!strcmp(i.pItem, "restart_delay_reset_interval") || !strcmp(i.pItem, "disable_lifecycle_logging") || !strcmp(i.pItem, "delete_envvars") ||
				!strcmp(i.pItem, "kill_on_configuration_change"))
			{
				continue;
			}

			std::string opt = get_value_multi(ini, i.pItem, ssection.c_str(), section.c_str(), "general", NULL);

			std::size_t pos = 0;

			while ((pos = opt.find("$ID", pos)) != opt.npos)
				opt.replace(pos, 3, id_s, strlen(id_s));

			const char *flagName = i.pItem + 5;
			if(strncmp("flag_", i.pItem, 5) == 0 && strlen(flagName) > 0) {
				if(opt == "true")
					commands.push_back(std::string("--") + flagName);
				else if(opt != "false") {
					log_msg(SevError, "Bad flag value, must be true/false.  Flag: '%s'  Value: '%s'\n", flagName, opt.c_str());
					return;
				}
			}
			else
				commands.push_back(std::string("--").append(i.pItem).append("=").append(opt));
		}

		argv = new const char* [commands.size() + 1];
		int i = 0;
		for (auto itr : commands) {
			argv[i++] = strdup(itr.c_str());
		}
		argv[i] = NULL;
	}
	~Command() {
		delete[] argv;
		for ( auto p : pipes ) {
			if ( p[0] >= 0 && p[1] >= 0 ) {
				unmonitor_fd( fds, p[0] );
				close( p[0] );
				close( p[1] );
			}
		}
	}
	void update(const Command& other) {
		quiet = other.quiet;
		delete_envvars = other.delete_envvars;
		initial_restart_delay = other.initial_restart_delay;
		max_restart_delay = other.max_restart_delay;
		restart_backoff = other.restart_backoff;
		restart_delay_reset_interval = other.restart_delay_reset_interval;
		deconfigured = other.deconfigured;
		kill_on_configuration_change = other.kill_on_configuration_change;

		current_restart_delay = std::min<double>(max_restart_delay, current_restart_delay);
		current_restart_delay = std::max<double>(initial_restart_delay, current_restart_delay);
	}
	bool operator!=(const Command& rhs) {
		if (rhs.commands.size() != commands.size())
			return true;

		for (size_t i = 0; i < commands.size(); i++) {
			if (commands[i].compare(rhs.commands[i]) != 0)
				return true;
		}

		return false;
	}

	int get_and_update_current_restart_delay() {
		if(timer() - last_start >= restart_delay_reset_interval) {
			current_restart_delay = initial_restart_delay;
		}

		int jitter = randomInt(floor(-0.1 * current_restart_delay), ceil(0.1 * current_restart_delay));
		int delay = std::max<int>(0, round(current_restart_delay) + jitter);
		current_restart_delay = std::min<double>(max_restart_delay, restart_backoff * std::max(1.0, current_restart_delay));
		return delay;
	}
};

std::unordered_map<uint64_t, Command*> id_command;
std::unordered_map<pid_t, uint64_t> pid_id;
std::unordered_map<uint64_t, pid_t> id_pid;

enum { OPT_CONFFILE, OPT_LOCKFILE, OPT_LOGGROUP, OPT_DAEMONIZE, OPT_HELP };

CSimpleOpt::SOption g_rgOptions[] = {
	{ OPT_CONFFILE, "--conffile", SO_REQ_SEP },
	{ OPT_LOCKFILE, "--lockfile", SO_REQ_SEP },
	{ OPT_LOGGROUP, "--loggroup", SO_REQ_SEP },
	{ OPT_DAEMONIZE, "--daemonize", SO_NONE },
	{ OPT_HELP, "-?", SO_NONE },
	{ OPT_HELP, "-h", SO_NONE },
	{ OPT_HELP, "--help", SO_NONE },
	SO_END_OF_OPTIONS
};

void start_process(Command* cmd, uint64_t id, uid_t uid, gid_t gid, int delay, sigset_t* mask) {
	if (!cmd->argv)
		return;

	pid_t pid = fork();

	if (pid < 0) { /* fork error */
		cmd->last_start = timer();
		int fork_delay = cmd->get_and_update_current_restart_delay();
		cmd->fork_retry_time = cmd->last_start + fork_delay;
		log_err("fork", errno, "Unable to fork new %s process, restarting %s in %d seconds", cmd->argv[0], cmd->ssection.c_str(), fork_delay);
		return;
	} else if (pid == 0) { /* we are the child */
		/* remove signal handlers from parent */
		signal(SIGHUP, SIG_DFL);
		signal(SIGINT, SIG_DFL);
		signal(SIGTERM, SIG_DFL);

		/* All output in this block should be to stdout (for SevInfo messages) or stderr (for SevError messages) */
		/* Using log_msg() or log_err() from the child will cause the logs to be written incorrectly */
		dup2( cmd->pipes[0][1], fileno(stdout) );
		dup2( cmd->pipes[1][1], fileno(stderr) );

		if(cmd->delete_envvars != NULL && std::strlen(cmd->delete_envvars) > 0) {
			std::string vars(cmd->delete_envvars);
			size_t start = 0;
			do {
				size_t bound = vars.find(" ", start);
				std::string var = vars.substr(start, bound - start);
				fprintf(stdout, "Deleting parent environment variable: \'%s\'\n", var.c_str());
				fflush(stdout);
				if(unsetenv(var.c_str())) {
					fprintf(stderr, "Unable to remove parent environment variable: %s (unsetenv error %d: %s)\n", var.c_str(), errno, strerror(errno));
					exit(1);
				}
				start = bound;
				while(vars[start] == ' ')
					start++;
			} while(start <= vars.length());
		}

#ifdef __linux__
		signal(SIGCHLD, SIG_DFL);

		sigprocmask(SIG_SETMASK, mask, NULL);

		/* death of our parent raises SIGHUP */
		prctl(PR_SET_PDEATHSIG, SIGHUP);
		if (getppid() == 1) /* parent already died before prctl */
			exit(0);
#endif

		if (delay)
			while ((delay = sleep(delay)) > 0) {}

		if (getegid() != gid)
			if (setgid(gid) != 0) {
				fprintf(stderr, "Unable to set GID to %d (setgid error %d: %s)\n", gid, errno, strerror(errno));
				exit(1);
			}
		if (geteuid() != uid)
			if (setuid(uid) != 0) {
				fprintf(stderr, "Unable to set UID to %d (setuid error %d: %s)\n", uid, errno, strerror(errno));
				exit(1);
			}

#ifdef __linux__
		/* death of our parent raises SIGHUP */
		/* although not documented to this effect, setting uid/gid
		   appears to reset PDEATHSIG */
		prctl(PR_SET_PDEATHSIG, SIGHUP);
		if (getppid() == 1) /* parent already died before prctl */
			exit(0);
#endif

		if (!cmd->quiet) {
			fprintf(stdout, "Launching %s (%d) for %s\n", cmd->argv[0], getpid(), cmd->ssection.c_str());
			fflush(stdout);
		}
		execv(cmd->argv[0], (char* const*)cmd->argv);
		fprintf(stderr, "Unable to launch %s for %s\n", cmd->argv[0], cmd->ssection.c_str());
		_exit(0);
	}

	cmd->last_start = timer() + delay;
	cmd->fork_retry_time = -1;
	pid_id[pid] = id;
	id_pid[id] = pid;
}

volatile int exit_signal = 0;

#ifdef __linux__
void signal_handler(int sig) {
	if (sig > exit_signal)
		exit_signal = sig;
}
#endif

volatile bool child_exited = false;

#ifdef __linux__
void child_handler(int sig) {
	child_exited = true;
}
#endif

void print_usage(const char* name) {
	printf(
		"FoundationDB Process Monitor " FDB_VT_PACKAGE_NAME " (v" FDB_VT_VERSION ")\n"
		"Usage: %s [OPTIONS]\n"
		"\n"
		"  --conffile CONFFILE\n"
		"                 The path of a file containing the connection string for the\n"
		"                 FoundationDB cluster. The default is\n"
		"                 `/etc/foundationdb/foundationdb.conf'.\n"
		"  --lockfile LOCKFILE\n"
		"                 The path of the mutual exclusion file for this instance of\n"
		"                 fdbmonitor. The default is `/var/run/fdbmonitor.pid'.\n"
		"  --loggroup LOGGROUP\n"
		"                 Sets the 'LogGroup' field with the specified value for all\n"
		"                 entries in the log output. The default log group is 'default'."
		"  --daemonize    Background the fdbmonitor process.\n"
		"  -h, --help     Display this help and exit.\n", name);
}

bool argv_equal(const char** a1, const char** a2)
{
	int i = 0;

	while (a1[i] && a2[i]) {
		if (strcmp(a1[i], a2[i]))
			return false;
		i++;
	}

	if (a1[i] != NULL || a2[i] != NULL)
		return false;
	return true;
}

void kill_process(uint64_t id) {
	pid_t pid = id_pid[id];

	log_msg(SevInfo, "Killing process %d\n", pid);

	kill(pid, SIGTERM);
	waitpid(pid, NULL, 0);

	pid_id.erase(pid);
	id_pid.erase(id);
}

void load_conf(const char* confpath, uid_t &uid, gid_t &gid, sigset_t* mask, fdb_fd_set rfds, int* maxfd)
{
	log_msg(SevInfo, "Loading configuration %s\n", confpath);

	CSimpleIniA ini;
	ini.SetUnicode();

	SI_Error err = ini.LoadFile(confpath);
<<<<<<< HEAD
	bool loadedConf = err >= 0;
	if (!loadedConf) {
		log_msg(LOG_ERR, "Unable to load configuration file %s (SI_Error: %d, errno: %d)\n", confpath, err, errno);
=======
	if (err<0) {
		log_msg(SevError, "Unable to load configuration file %s (SI_Error: %d, errno: %d)\n", confpath, err, errno);
		return;
>>>>>>> 96c479dc
	}

	if(loadedConf) {
		uid_t _uid;
		gid_t _gid;

		const char* user = ini.GetValue("fdbmonitor", "user", NULL);
		const char* group = ini.GetValue("fdbmonitor", "group", NULL);

		if (user) {
			errno = 0;
			struct passwd* pw = getpwnam(user);
			if (!pw) {
				log_err( "getpwnam", errno, "Unable to lookup user %s", user );
				return;
			}
			_uid = pw->pw_uid;
		} else
			_uid = geteuid();

		if (group) {
			errno = 0;
			struct group* gr = getgrnam(group);
			if (!gr) {
				log_err( "getgrnam", errno, "Unable to lookup group %s", group );
				return;
			}
			_gid = gr->gr_gid;
		} else
			_gid = getegid();

		/* Any change to uid or gid requires the process to be restarted to take effect */
		if (uid != _uid || gid != _gid) {
			std::vector<uint64_t> kill_ids;
			for (auto i : id_pid) {
				if(id_command[i.first]->kill_on_configuration_change) {
					kill_ids.push_back(i.first);
				}
			}
			for (auto i : kill_ids) {
				kill_process(i);
				delete id_command[i];
				id_command.erase(i);
			}
		}

		uid = _uid;
		gid = _gid;
	}

	std::list<uint64_t> kill_ids;
	std::list<std::pair<uint64_t, Command*>> start_ids;

	for (auto i : id_pid) {
		if (!loadedConf || ini.GetSectionSize(id_command[i.first]->ssection.c_str()) == -1) {
			/* Server on this port no longer configured; deconfigure it and kill it if required */
			log_msg(SevInfo, "Deconfigured %s\n", id_command[i.first]->ssection.c_str());

			id_command[i.first]->deconfigured = true;

			if(id_command[i.first]->kill_on_configuration_change) {
				kill_ids.push_back(i.first);
				delete id_command[i.first];
				id_command.erase(i.first);
			}
		} else {
			Command* cmd = new Command(ini, id_command[i.first]->section, i.first, rfds, maxfd);

			// If we just turned on 'kill_on_configuration_change', then kill the process to make sure we pick up any of its pending config changes
			if (*(id_command[i.first]) != *cmd || (cmd->kill_on_configuration_change && !id_command[i.first]->kill_on_configuration_change)) {
				log_msg(SevInfo, "Found new configuration for %s\n", id_command[i.first]->ssection.c_str());
				delete id_command[i.first];
				id_command[i.first] = cmd;

				if(id_command[i.first]->kill_on_configuration_change) {
					kill_ids.push_back(i.first);
					start_ids.push_back(std::make_pair(i.first, cmd));
				}
			} else {
				log_msg(SevInfo, "Updated configuration for %s\n", id_command[i.first]->ssection.c_str());
				id_command[i.first]->update(*cmd);
				delete cmd;
			}
		}
	}

	for (auto i : kill_ids)
		kill_process(i);

	for (auto i : start_ids) {
		start_process(i.second, i.first, uid, gid, 0, mask);
	}

	/* We've handled deconfigured sections, now look for newly
	   configured sections */
<<<<<<< HEAD
	if(loadedConf) {
		CSimpleIniA::TNamesDepend sections;
		ini.GetAllSections(sections);
		for (auto i : sections) {
			if (auto dot = strrchr(i.pItem, '.')) {
				char* strtol_end;

				uint64_t id = strtoull(dot + 1, &strtol_end, 10);

				if (*strtol_end != '\0' || !(id > 0)) {
					log_msg(LOG_ERR, "Found bogus id in %s\n", i.pItem);
				} else {
					if (!id_pid.count(id)) {
						/* Found something we haven't yet started */
						Command *cmd;

						auto itr = id_command.find(id);
						if(itr != id_command.end()) {
							cmd = itr->second;
						}
						else {
							std::string section(i.pItem, dot - i.pItem);
							cmd = new Command(ini, section, id, rfds, maxfd);
							id_command[id] = cmd;
						}

						if(cmd->fork_retry_time <= timer()) {
							log_msg(LOG_INFO, "Starting %s\n", i.pItem);
							start_process(cmd, id, uid, gid, 0, mask);
						}
=======
	CSimpleIniA::TNamesDepend sections;
	ini.GetAllSections(sections);
	for (auto i : sections) {
		if (auto dot = strrchr(i.pItem, '.')) {
			char* strtol_end;

			uint64_t id = strtoull(dot + 1, &strtol_end, 10);

			if (*strtol_end != '\0' || !(id > 0)) {
				log_msg(SevError, "Found bogus id in %s\n", i.pItem);
			} else {
				if (!id_pid.count(id)) {
					/* Found something we haven't yet started */
					Command *cmd;

					auto itr = id_command.find(id);
					if(itr != id_command.end()) {
						cmd = itr->second;
					}
					else {
						std::string section(i.pItem, dot - i.pItem);
						cmd = new Command(ini, section, id, rfds, maxfd);
						id_command[id] = cmd;
					}

					if(cmd->fork_retry_time <= timer()) {
						log_msg(SevInfo, "Starting %s\n", i.pItem);
						start_process(cmd, id, uid, gid, 0, mask);
>>>>>>> 96c479dc
					}
				}
			}
		}
	}
}

/* cmd->pipes[pipe_idx] *must* be ready to read without blocking */
void read_child_output( Command* cmd, int pipe_idx, fdb_fd_set fds ) {
	char buf[4096];

	int len = read( cmd->pipes[pipe_idx][0], buf, 4096 );
	if ( len == -1 ) {
		if ( errno != EINTR ) {
			/* We shouldn't get EAGAIN or EWOULDBLOCK
			   here, and if it's not EINTR then all of
			   the other alternatives seem "bad". */
			log_err( "read", errno, "Error while reading from %s, no longer logging output", cmd->ssection.c_str() );
			unmonitor_fd( fds, cmd->pipes[pipe_idx][0] );
		}
		return;
	}

	// pipe_idx == 0 is stdout, pipe_idx == 1 is stderr
	Severity priority = (pipe_idx == 0) ? SevInfo : SevError;

	int start = 0;
	for ( int i = 0; i < len; i++ ) {
		if ( buf[i] == '\n' ) {
			log_process_msg( priority, cmd->ssection.c_str(), "%.*s", i - start + 1, buf + start );
			start = i + 1;
		}
	}

	if ( start < len ) {
		log_process_msg( priority, cmd->ssection.c_str(), "%.*s\n", len - start, buf + start );
	}
}

#ifdef __APPLE__
void watch_conf_dir( int kq, int* confd_fd, std::string confdir ) {
	struct kevent ev;
	std::string original = confdir;

	while(true) {
		/* If already watching, drop it and close */
		if ( *confd_fd >= 0 ) {
			EV_SET( &ev, *confd_fd, EVFILT_VNODE, EV_DELETE, NOTE_WRITE, 0, NULL );
			kevent( kq, &ev, 1, NULL, 0, NULL );
			close( *confd_fd );
		}

		confdir = original;
		std::string child = confdir;

		/* Find the nearest existing ancestor */
		while( (*confd_fd = open( confdir.c_str(), O_EVTONLY )) < 0 && errno == ENOENT ) {
			child = confdir;
			confdir = parentDirectory(confdir);
		}

		if ( *confd_fd >= 0 ) {
			EV_SET( &ev, *confd_fd, EVFILT_VNODE, EV_ADD | EV_CLEAR, NOTE_WRITE, 0, NULL );
			kevent( kq, &ev, 1, NULL, 0, NULL );

			/* If our child appeared since we last tested it, start over from the beginning */
			if ( confdir != child && (access(child.c_str(), F_OK) == 0 || errno != ENOENT) ) {
				continue;
			}

			if(confdir != original) {
				log_msg(LOG_INFO, "Watching parent directory of missing directory %s\n", child.c_str());
			}
			else {
				log_msg(LOG_INFO, "Watching conf dir %s\n", confdir.c_str());
			}
		}

		return;
	}
}

void watch_conf_file( int kq, int* conff_fd, const char* confpath ) {
	struct kevent ev;

	/* If already watching, drop it and close */
	if ( *conff_fd >= 0 ) {
		EV_SET( &ev, *conff_fd, EVFILT_VNODE, EV_DELETE, NOTE_WRITE | NOTE_ATTRIB, 0, NULL );
		kevent( kq, &ev, 1, NULL, 0, NULL );
		close( *conff_fd );
	}

	/* Open and watch */
	*conff_fd = open( confpath, O_EVTONLY );
	if ( *conff_fd >= 0 ) {
		EV_SET( &ev, *conff_fd, EVFILT_VNODE, EV_ADD | EV_CLEAR, NOTE_WRITE | NOTE_ATTRIB, 0, NULL );
		kevent( kq, &ev, 1, NULL, 0, NULL );
	}
}
#endif

#ifdef __linux__
<<<<<<< HEAD
int fdbmon_stat(const char *path, struct stat *path_stat, bool is_link) {
	return is_link ? lstat(path, path_stat) : stat(path, path_stat);
=======
void fdbmon_stat(const char *path, struct stat *path_stat, bool is_link) {
	int result = is_link ? lstat(path, path_stat) : stat(path, path_stat);
	if(result) {
		log_err(is_link ? "lstat" : "stat", errno, "Unable to stat %s", path);
		exit(1);
	}
>>>>>>> 96c479dc
}

std::unordered_map<int, std::unordered_set<std::string>> set_watches(std::string path, int ifd) {
	std::unordered_map<int, std::unordered_set<std::string>> additional_watch_wds;
	struct stat path_stat;

	if(path.size() < 2)
		return additional_watch_wds;

	int idx = 1;
	bool exists = true;
	while(idx != std::string::npos && exists) {
		idx = path.find_first_of('/', idx+1);
		std::string subpath = path.substr(0, idx);

		int level = 0;
		while(true) {
<<<<<<< HEAD
			int result = fdbmon_stat(subpath.c_str(), &path_stat, true);
			if(result != 0) {
				if(errno == ENOENT) {
					exists = false;
				}
				else {
					perror("lstat");
					exit(1);
				}
=======
			if(level++ == 100) {
				log_msg(SevError, "Too many nested symlinks in path %s\n", path.c_str());
				exit(1);
>>>>>>> 96c479dc
			}

			if(exists) {
				if(!S_ISLNK(path_stat.st_mode)) {
					break;
				}
				else if(level++ == 100) {
					log_msg(LOG_ERR, "Too many nested symlinks in path %s\n", path.c_str());
					exit(1);
				}
			}

			std::string parent = parentDirectory(subpath);

			int wd = inotify_add_watch(ifd, parent.c_str(), IN_CREATE | IN_MOVED_TO);
			if (wd < 0) {
				log_err("inotify_add_watch", errno, "Unable to add watch to parent directory %s", parent.c_str());
				exit(1);
			}

<<<<<<< HEAD
			if(exists) {
				log_msg(LOG_INFO, "Watching parent directory of symlink %s (%d)\n", subpath.c_str(), wd);
				additional_watch_wds[wd].insert(subpath.substr(parent.size()+1));
			}
			else {
				/* If the subpath appeared since we last checked, we should resume traversing the path */
				int result = fdbmon_stat(subpath.c_str(), &path_stat, true);
				if(result == 0 || errno != ENOENT) {
					continue;
				}

				log_msg(LOG_INFO, "Watching parent directory of missing directory %s (%d)\n", subpath.c_str(), wd);
				additional_watch_wds[wd].insert(subpath.substr(parent.size()+1));
				break;
			}
=======
			log_msg(SevInfo, "Watching parent directory of symlink %s (%d)\n", subpath.c_str(), wd);
			additional_watch_wds[wd].insert(subpath.substr(parent.size()+1));
>>>>>>> 96c479dc

			char buf[PATH_MAX+1];
			ssize_t len = readlink(subpath.c_str(), buf, PATH_MAX);
			if(len < 0) {
				log_err("readlink", errno, "Unable to follow symlink %s", subpath.c_str());
				exit(1);
			}

			buf[len] = '\0';
			if(buf[0] == '/') {
				subpath = buf;
			}
			else {
				subpath = joinPath(parent, buf);
			}
		}
	}

	return additional_watch_wds;
}
#endif

int main(int argc, char** argv) {
	std::string lockfile = "/var/run/fdbmonitor.pid";
	std::string _confpath = "/etc/foundationdb/foundationdb.conf";

	std::vector<const char *> additional_watch_paths;

	CSimpleOpt args(argc, argv, g_rgOptions, SO_O_NOERR);

	while (args.Next()) {
		if (args.LastError() == SO_SUCCESS) {
			switch (args.OptionId()) {
				case OPT_CONFFILE:
					_confpath = args.OptionArg();
					break;
				case OPT_LOCKFILE:
					lockfile = args.OptionArg();
					break;
				case OPT_LOGGROUP:
					if(strchr(args.OptionArg(), '"') != NULL) {
						log_msg(SevError, "Invalid log group '%s', cannot contain '\"'\n", args.OptionArg());
						exit(1);
					}
					logGroup = args.OptionArg();
					break;
				case OPT_DAEMONIZE:
					daemonize = true;
					break;
				case OPT_HELP:
					print_usage(argv[0]);
					exit(0);
			}
		} else {
			print_usage(argv[0]);
			exit(1);
		}
	}

	log_msg(SevInfo, "Started FoundationDB Process Monitor " FDB_VT_PACKAGE_NAME " (v" FDB_VT_VERSION ")\n");

	// Modify _confpath to be absolute for further traversals
	if(!_confpath.empty() && _confpath[0] != '/') {
		char buf[PATH_MAX];
		if( !getcwd(buf, PATH_MAX) ) {
			log_err("getcwd", errno, "Unable to get cwd");
			exit(1);
		}

		_confpath = joinPath(buf, _confpath);
	}

	// Guaranteed (if non-NULL) to be an absolute path with no
	// symbolic link, /./ or /../ components
	const char *p = realpath(_confpath.c_str(), NULL);
	if (!p) {
		log_msg(SevError, "No configuration file at %s\n", _confpath.c_str());
		exit(1);
	}

	std::string confpath = p;

	// Will always succeed given an absolute path
	std::string confdir = parentDirectory(confpath);
	std::string conffile = confpath.substr(confdir.size()+1);

#ifdef __linux__
	// Setup inotify
	int ifd = inotify_init();
	if (ifd < 0) {
		log_err("inotify_init", errno, "Unable to initialize inotify");
		exit(1);
	}

	int conffile_wd = -1;
	int confdir_wd = -1;
	std::unordered_map<int, std::unordered_set<std::string>> additional_watch_wds;

	bool reload_additional_watches = true;
#endif

	/* fds we're blocking on via pselect or kevent */
	fdb_fd_set watched_fds;
	/* only linux needs this, but... */
	int maxfd = 0;

#ifdef __linux__
	fd_set rfds;
	watched_fds = &rfds;

	FD_ZERO(&rfds);
	FD_SET(ifd, &rfds);
	maxfd = ifd;

	int nfds = 0;
	fd_set srfds;
#endif

	CSimpleIniA* ini = NULL;

	if (daemonize) {
#ifdef __APPLE__
#pragma GCC diagnostic push
#pragma GCC diagnostic ignored "-Wdeprecated-declarations"
#endif
		if (daemon(0, 0)) {
#ifdef __APPLE__
#pragma GCC diagnostic pop
#endif
			log_err("daemon", errno, "Unable to daemonize");
			exit(1);
		}

		/* open syslog connection immediately, to be inherited by
		   forked children */
		openlog("fdbmonitor", LOG_PID | LOG_NDELAY, LOG_DAEMON);

		signal(SIGTSTP, SIG_IGN);
		signal(SIGTTOU, SIG_IGN);
		signal(SIGTTIN, SIG_IGN);

		/* new process group, no controlling terminal */
		/* unchecked since the only failure indicates we're already a
		 process group leader */
		setsid();
	}

	/* open and lock our lockfile for mutual exclusion */
	std::string lockfileDir = parentDirectory(abspath(lockfile));
	if(lockfileDir.size() == 0) {
		log_msg(SevError, "Unable to determine parent directory of lockfile %s\n", lockfile.c_str());
		exit(1);
	}

	if(mkdir(lockfileDir) < 0) {
		log_err("mkdir", errno, "Unable to create parent directory for lockfile %s", lockfile.c_str());
		exit(1);
	}

	int lockfile_fd = open(lockfile.c_str(), O_RDWR|O_CREAT, 0640);
	if (lockfile_fd < 0) {
		log_err("open", errno, "Unable to open fdbmonitor lockfile %s", lockfile.c_str());
		exit(1);
	}
	if (lockf(lockfile_fd, F_LOCK, 0) < 0) {
		log_err("lockf", errno, "Unable to lock fdbmonitor lockfile %s (is fdbmonitor already running?)", lockfile.c_str());
		exit(0);
	}

	if (chdir("/") < 0) {
		log_err("chdir", errno, "Unable to change working directory");
		exit(1);
	}

	/* write our pid to the lockfile for convenience */
	char pid_buf[16];
	snprintf(pid_buf, sizeof(pid_buf), "%d\n", getpid());
	ssize_t ign = write(lockfile_fd, pid_buf, strlen(pid_buf));

#ifdef __linux__
	/* attempt to do clean shutdown and remove lockfile when killed */
	signal(SIGHUP, signal_handler);
	signal(SIGINT, signal_handler);
	signal(SIGTERM, signal_handler);
#elif defined(__APPLE__)
	int kq = kqueue();
	if ( kq < 0 ) {
		log_err( "kqueue", errno, "Unable to create kqueue" );
		exit(1);
	}
	watched_fds = kq;

	signal(SIGHUP, SIG_IGN);
	signal(SIGINT, SIG_IGN);
	signal(SIGTERM, SIG_IGN);

	struct kevent ev;

	EV_SET( &ev, SIGHUP, EVFILT_SIGNAL, EV_ADD, 0, 0, NULL);
	kevent( kq, &ev, 1, NULL, 0, NULL );
	EV_SET( &ev, SIGINT, EVFILT_SIGNAL, EV_ADD, 0, 0, NULL);
	kevent( kq, &ev, 1, NULL, 0, NULL );
	EV_SET( &ev, SIGTERM, EVFILT_SIGNAL, EV_ADD, 0, 0, NULL);
	kevent( kq, &ev, 1, NULL, 0, NULL );
	EV_SET( &ev, SIGCHLD, EVFILT_SIGNAL, EV_ADD, 0, 0, NULL);
	kevent( kq, &ev, 1, NULL, 0, NULL );

	int confd_fd = -1;
	int conff_fd = -1;

	// Watch the directory holding the configuration file
	watch_conf_dir( kq, &confd_fd, confdir );

#endif

#ifdef __linux__
	signal(SIGCHLD, child_handler);
#endif

	uid_t uid = 0;
	gid_t gid = 0;

	sigset_t normal_mask, full_mask;
	sigfillset(&full_mask);

#ifdef __linux__
	/* normal will be restored in our main loop in the call to
	   pselect, but none blocks all signals while processing events */
	sigprocmask(SIG_SETMASK, &full_mask, &normal_mask);
#elif defined(__APPLE__)
	sigprocmask(0, NULL, &normal_mask);
#endif

#ifdef __APPLE__
	struct stat st_buf;
	struct timespec mtimespec;

	if (stat(confpath.c_str(), &st_buf) < 0) {
		log_err("stat", errno, "Unable to stat configuration file %s", confpath.c_str());
	}

	memcpy(&mtimespec, &(st_buf.st_mtimespec), sizeof(struct timespec));
#endif

	bool reload = true;
	while (1) {
		if (reload) {
			reload = false;
#ifdef __linux__
			if(confdir_wd >= 0 && inotify_rm_watch(ifd, confdir_wd) < 0) {
				log_msg(SevInfo, "Could not remove inotify conf dir watch, continuing...\n");
			}
			if(conffile_wd >= 0 && inotify_rm_watch(ifd, conffile_wd) < 0) {
				log_msg(SevInfo, "Could not remove inotify conf file watch, continuing...\n");
			}
			conffile_wd = inotify_add_watch(ifd, confpath.c_str(), IN_CLOSE_WRITE);
			if (conffile_wd < 0) {
<<<<<<< HEAD
				if(errno != ENOENT) {
					perror("inotify_add_watch conf file");
					exit(1);
				}
				else {
					log_msg(LOG_INFO, "Conf file has been deleted %s\n", confpath.c_str());
				}
			} else {
				log_msg(LOG_INFO, "Watching conf file %s\n", confpath.c_str());
=======
				log_err("inotify_add_watch", errno, "Unable to set watch on configuration file %s", confpath.c_str());
				exit(1); // Deleting the conf file causes fdbmonitor to terminate
			} else {
				log_msg(SevInfo, "Watching config file %s\n", confpath.c_str());
>>>>>>> 96c479dc
			}

			confdir_wd = inotify_add_watch(ifd, confdir.c_str(), IN_CLOSE_WRITE | IN_MOVED_TO);
			if (confdir_wd < 0) {
<<<<<<< HEAD
				if(errno != ENOENT) {
					perror("inotify_add_watch conf dir");
					exit(1);
				}
				else {
					reload_additional_watches = true;
					log_msg(LOG_INFO, "Conf dir has been deleted %s\n", confdir.c_str());
				}
			} else {
				log_msg(LOG_INFO, "Watching conf dir %s (%d)\n", confdir.c_str(), confdir_wd);
=======
				log_err("inotify_add_watch", errno, "Unable to set watch on configuration file parent directory %s", confdir.c_str());
				exit(1);
			} else {
				log_msg(SevInfo, "Watching config dir %s (%d)\n", confdir.c_str(), confdir_wd);
>>>>>>> 96c479dc
			}

			if(reload_additional_watches) {
				additional_watch_wds = set_watches(_confpath, ifd);
			}

			load_conf(confpath.c_str(), uid, gid, &normal_mask, &rfds, &maxfd);
			reload_additional_watches = false;
#elif defined(__APPLE__)
			load_conf( confpath.c_str(), uid, gid, &normal_mask, watched_fds, &maxfd );
			watch_conf_file( kq, &conff_fd, confpath.c_str() );
			watch_conf_dir( kq, &confd_fd, confdir );
#endif
		}

		double end_time = std::numeric_limits<double>::max();
		for(auto i : id_command) {
			if(i.second->fork_retry_time >= 0) {
				end_time = std::min(i.second->fork_retry_time, end_time);
			}
		}
		struct timespec tv;
		double timeout = -1;
		if(end_time < std::numeric_limits<double>::max()) {
			timeout = std::max(0.0, end_time - timer());
			if(timeout > 0) {
				tv.tv_sec = timeout;
				tv.tv_nsec = 1e9*(timeout-tv.tv_sec);
			}
		}

#ifdef __linux__
		/* Block until something interesting happens (while atomically
		   unblocking signals) */
		srfds = rfds;
		nfds = 0;
		if(timeout < 0) {
			nfds = pselect(maxfd+1, &srfds, NULL, NULL, NULL, &normal_mask);
		}
		else if(timeout > 0) {
			nfds = pselect(maxfd+1, &srfds, NULL, NULL, &tv, &normal_mask);
		}

		if(nfds == 0) {
			reload = true;
		}
#elif defined(__APPLE__)
		int nev = 0;
		if(timeout < 0) {
			nev = kevent( kq, NULL, 0, &ev, 1, NULL );
		}
		else if(timeout > 0) {
			nev = kevent( kq, NULL, 0, &ev, 1, &tv );
		}

		if(nev == 0) {
			reload = true;
		}

		if (nev > 0) {
			switch (ev.filter) {
				case EVFILT_VNODE:
					struct kevent timeout;
					// This could be the conf dir or conf file
					if ( ev.ident == confd_fd ) {
						/* Changes in the directory holding the conf file; schedule a future timeout to reset watches and reload the conf */
						EV_SET( &timeout, 1, EVFILT_TIMER, EV_ADD | EV_ONESHOT, 0, 200, NULL );
						kevent( kq, &timeout, 1, NULL, 0, NULL );
					} else {
						/* Direct writes to the conf file; reload! */
						reload = true;
					}
					break;
				case EVFILT_TIMER:
					reload = true;
					break;
				case EVFILT_SIGNAL:
					switch (ev.ident) {
						case SIGHUP:
						case SIGINT:
						case SIGTERM:
							exit_signal = ev.ident;
							break;
						case SIGCHLD:
							child_exited = true;
							break;
						default:
							break;
					}
					break;
				case EVFILT_READ:
					Command* cmd = (Command*)ev.udata;
					for ( int i = 0; i < 2 ; i++ ) {
						if ( ev.ident == cmd->pipes[i][0] ) {
							read_child_output( cmd, i, watched_fds );
						}
					}
					break;
			}
		}
		else {
			reload = true;
		}
#endif

		/* select() could have returned because received an exit signal */
		if (exit_signal > 0) {
			switch(exit_signal) {
				case SIGHUP:
					for(auto i : id_command) {
						i.second->current_restart_delay = i.second->initial_restart_delay;
						i.second->fork_retry_time = -1;
					}
					reload = true;
					log_msg(SevInfo, "Received signal %d (%s), resetting timeouts and reloading configuration\n", exit_signal, strsignal(exit_signal));
					break;
				case SIGINT:
				case SIGTERM:
					log_msg(SevWarn, "Received signal %d (%s), shutting down\n", exit_signal, strsignal(exit_signal));

					/* Unblock signals */
					signal(SIGCHLD, SIG_IGN);
					sigprocmask(SIG_SETMASK, &normal_mask, NULL);

					/* Send SIGHUP to all child processes */
					kill(0, SIGHUP);

					/* Wait for all child processes (says POSIX.1-2001) */
					/* POSIX.1-2001 specifies that if the disposition of SIGCHLD is set to SIG_IGN, then children that terminate do not become zombies and a call to wait()
					   will block until all children have terminated, and then fail with errno set to ECHILD */
					wait(NULL);

					unlink(lockfile.c_str());
					exit(0);
				default:
					break;
			}
			exit_signal = 0;
		}

#ifdef __linux__
		/* select() could have returned because we have a fd ready to
		   read (child output or inotify on conf file) */
		if (nfds > 0) {
			int len, i = 0;

			char buf[4096];

			for ( auto itr : id_command ) {
				for ( int i = 0; i < 2; i++ ) {
					if ( FD_ISSET( (itr.second)->pipes[i][0], &srfds ) ) {
						read_child_output( itr.second, i, watched_fds );
					}
				}
			}

			if ( FD_ISSET( ifd, &srfds ) ) {
				len = read(ifd, buf, 4096);
				if (len < 0)
					log_err("read", errno, "Error reading inotify message");

				while (i < len) {
					struct inotify_event* event = (struct inotify_event*) &buf[i];

					auto search = additional_watch_wds.find(event->wd);
					if(event->wd != conffile_wd) {
						if(search != additional_watch_wds.end() && event->len && search->second.count(event->name)) {
							log_msg(SevInfo, "Changes detected on watched symlink `%s': (%d, %#010x)\n", event->name, event->wd, event->mask);

							char *redone_confpath = realpath(_confpath.c_str(), NULL);
							if(!redone_confpath) {
								log_msg(SevInfo, "Error calling realpath on `%s', continuing...\n", _confpath.c_str());
								// exit(1);
								i += sizeof(struct inotify_event) + event->len;
								continue;
							}

							confpath = redone_confpath;

							// Will always succeed given an absolute path
							confdir = parentDirectory(confpath);
							conffile = confpath.substr(confdir.size());

							// Remove all the old watches
							for(auto wd : additional_watch_wds) {
								if(inotify_rm_watch(ifd, wd.first) < 0) {
									// log_err("inotify_rm_watch", errno, "Unable to remove symlink watch %d", wd.first);
									// exit(1);
									log_msg(SevInfo, "Could not remove inotify watch %d, continuing...\n", wd.first);
								}
							}

							reload = true;
							reload_additional_watches = true;
							break;
						}
						else if(event->wd == confdir_wd && event->len && conffile == event->name) {
							reload = true;
						}
					}

					else if (event->wd == conffile_wd) {
						reload = true;
					}

					i += sizeof(struct inotify_event) + event->len;
				}
			}
		}
#endif

		/* select() could have returned because of one or more
		   SIGCHLDs */
		if (child_exited) {
			pid_t pid;
			int child_status;
			while ((pid = waitpid(-1, &child_status, WNOHANG))) {
				if (pid < 0) {
					if (errno != ECHILD)
						log_err("waitpid", errno, "Error while waiting for child process");
					break;
				}

				uint64_t id = pid_id[pid];
				Command* cmd = id_command[id];

				pid_id.erase(pid);
				id_pid.erase(id);

				if(cmd->deconfigured) {
					delete cmd;
					id_command.erase(id);
				}
				else {
					int delay = cmd->get_and_update_current_restart_delay();
					if (!cmd->quiet) {
						if (WIFEXITED(child_status)) {
							Severity priority = (WEXITSTATUS(child_status) == 0) ? SevWarn : SevError;
							log_process_msg(priority, cmd->ssection.c_str(), "Process %d exited %d, restarting in %d seconds\n", pid, WEXITSTATUS(child_status), delay);
						} else if (WIFSIGNALED(child_status))
							log_process_msg(SevWarn, cmd->ssection.c_str(), "Process %d terminated by signal %d, restarting in %d seconds\n", pid, WTERMSIG(child_status), delay);
						else
							log_process_msg(SevWarnAlways, cmd->ssection.c_str(), "Process %d exited for unknown reason, restarting in %d seconds\n", pid, delay);
					}

					start_process(cmd, id, uid, gid, delay, &normal_mask);
				}
			}
			child_exited = false;
		}
	}
}<|MERGE_RESOLUTION|>--- conflicted
+++ resolved
@@ -655,15 +655,9 @@
 	ini.SetUnicode();
 
 	SI_Error err = ini.LoadFile(confpath);
-<<<<<<< HEAD
 	bool loadedConf = err >= 0;
 	if (!loadedConf) {
-		log_msg(LOG_ERR, "Unable to load configuration file %s (SI_Error: %d, errno: %d)\n", confpath, err, errno);
-=======
-	if (err<0) {
 		log_msg(SevError, "Unable to load configuration file %s (SI_Error: %d, errno: %d)\n", confpath, err, errno);
-		return;
->>>>>>> 96c479dc
 	}
 
 	if(loadedConf) {
@@ -759,7 +753,6 @@
 
 	/* We've handled deconfigured sections, now look for newly
 	   configured sections */
-<<<<<<< HEAD
 	if(loadedConf) {
 		CSimpleIniA::TNamesDepend sections;
 		ini.GetAllSections(sections);
@@ -770,7 +763,7 @@
 				uint64_t id = strtoull(dot + 1, &strtol_end, 10);
 
 				if (*strtol_end != '\0' || !(id > 0)) {
-					log_msg(LOG_ERR, "Found bogus id in %s\n", i.pItem);
+					log_msg(SevError, "Found bogus id in %s\n", i.pItem);
 				} else {
 					if (!id_pid.count(id)) {
 						/* Found something we haven't yet started */
@@ -787,39 +780,9 @@
 						}
 
 						if(cmd->fork_retry_time <= timer()) {
-							log_msg(LOG_INFO, "Starting %s\n", i.pItem);
+							log_msg(SevInfo, "Starting %s\n", i.pItem);
 							start_process(cmd, id, uid, gid, 0, mask);
 						}
-=======
-	CSimpleIniA::TNamesDepend sections;
-	ini.GetAllSections(sections);
-	for (auto i : sections) {
-		if (auto dot = strrchr(i.pItem, '.')) {
-			char* strtol_end;
-
-			uint64_t id = strtoull(dot + 1, &strtol_end, 10);
-
-			if (*strtol_end != '\0' || !(id > 0)) {
-				log_msg(SevError, "Found bogus id in %s\n", i.pItem);
-			} else {
-				if (!id_pid.count(id)) {
-					/* Found something we haven't yet started */
-					Command *cmd;
-
-					auto itr = id_command.find(id);
-					if(itr != id_command.end()) {
-						cmd = itr->second;
-					}
-					else {
-						std::string section(i.pItem, dot - i.pItem);
-						cmd = new Command(ini, section, id, rfds, maxfd);
-						id_command[id] = cmd;
-					}
-
-					if(cmd->fork_retry_time <= timer()) {
-						log_msg(SevInfo, "Starting %s\n", i.pItem);
-						start_process(cmd, id, uid, gid, 0, mask);
->>>>>>> 96c479dc
 					}
 				}
 			}
@@ -891,10 +854,10 @@
 			}
 
 			if(confdir != original) {
-				log_msg(LOG_INFO, "Watching parent directory of missing directory %s\n", child.c_str());
+				log_msg(SevInfo, "Watching parent directory of missing directory %s\n", child.c_str());
 			}
 			else {
-				log_msg(LOG_INFO, "Watching conf dir %s\n", confdir.c_str());
+				log_msg(SevInfo, "Watching conf dir %s\n", confdir.c_str());
 			}
 		}
 
@@ -922,17 +885,8 @@
 #endif
 
 #ifdef __linux__
-<<<<<<< HEAD
 int fdbmon_stat(const char *path, struct stat *path_stat, bool is_link) {
 	return is_link ? lstat(path, path_stat) : stat(path, path_stat);
-=======
-void fdbmon_stat(const char *path, struct stat *path_stat, bool is_link) {
-	int result = is_link ? lstat(path, path_stat) : stat(path, path_stat);
-	if(result) {
-		log_err(is_link ? "lstat" : "stat", errno, "Unable to stat %s", path);
-		exit(1);
-	}
->>>>>>> 96c479dc
 }
 
 std::unordered_map<int, std::unordered_set<std::string>> set_watches(std::string path, int ifd) {
@@ -950,21 +904,15 @@
 
 		int level = 0;
 		while(true) {
-<<<<<<< HEAD
 			int result = fdbmon_stat(subpath.c_str(), &path_stat, true);
 			if(result != 0) {
 				if(errno == ENOENT) {
 					exists = false;
 				}
 				else {
-					perror("lstat");
+					log_err("lstat", errno, "Unable to stat %s", path.c_str());
 					exit(1);
 				}
-=======
-			if(level++ == 100) {
-				log_msg(SevError, "Too many nested symlinks in path %s\n", path.c_str());
-				exit(1);
->>>>>>> 96c479dc
 			}
 
 			if(exists) {
@@ -972,7 +920,7 @@
 					break;
 				}
 				else if(level++ == 100) {
-					log_msg(LOG_ERR, "Too many nested symlinks in path %s\n", path.c_str());
+					log_msg(SevError, "Too many nested symlinks in path %s\n", path.c_str());
 					exit(1);
 				}
 			}
@@ -985,9 +933,8 @@
 				exit(1);
 			}
 
-<<<<<<< HEAD
 			if(exists) {
-				log_msg(LOG_INFO, "Watching parent directory of symlink %s (%d)\n", subpath.c_str(), wd);
+				log_msg(SevInfo, "Watching parent directory of symlink %s (%d)\n", subpath.c_str(), wd);
 				additional_watch_wds[wd].insert(subpath.substr(parent.size()+1));
 			}
 			else {
@@ -997,14 +944,10 @@
 					continue;
 				}
 
-				log_msg(LOG_INFO, "Watching parent directory of missing directory %s (%d)\n", subpath.c_str(), wd);
+				log_msg(SevInfo, "Watching parent directory of missing directory %s (%d)\n", subpath.c_str(), wd);
 				additional_watch_wds[wd].insert(subpath.substr(parent.size()+1));
 				break;
 			}
-=======
-			log_msg(SevInfo, "Watching parent directory of symlink %s (%d)\n", subpath.c_str(), wd);
-			additional_watch_wds[wd].insert(subpath.substr(parent.size()+1));
->>>>>>> 96c479dc
 
 			char buf[PATH_MAX+1];
 			ssize_t len = readlink(subpath.c_str(), buf, PATH_MAX);
@@ -1262,43 +1205,29 @@
 			}
 			conffile_wd = inotify_add_watch(ifd, confpath.c_str(), IN_CLOSE_WRITE);
 			if (conffile_wd < 0) {
-<<<<<<< HEAD
 				if(errno != ENOENT) {
-					perror("inotify_add_watch conf file");
+					log_err("inotify_add_watch", errno, "Unable to set watch on configuration file %s", confpath.c_str());
 					exit(1);
 				}
 				else {
-					log_msg(LOG_INFO, "Conf file has been deleted %s\n", confpath.c_str());
+					log_msg(SevInfo, "Conf file has been deleted %s\n", confpath.c_str());
 				}
 			} else {
-				log_msg(LOG_INFO, "Watching conf file %s\n", confpath.c_str());
-=======
-				log_err("inotify_add_watch", errno, "Unable to set watch on configuration file %s", confpath.c_str());
-				exit(1); // Deleting the conf file causes fdbmonitor to terminate
-			} else {
-				log_msg(SevInfo, "Watching config file %s\n", confpath.c_str());
->>>>>>> 96c479dc
+				log_msg(SevInfo, "Watching conf file %s\n", confpath.c_str());
 			}
 
 			confdir_wd = inotify_add_watch(ifd, confdir.c_str(), IN_CLOSE_WRITE | IN_MOVED_TO);
 			if (confdir_wd < 0) {
-<<<<<<< HEAD
 				if(errno != ENOENT) {
-					perror("inotify_add_watch conf dir");
+					log_err("inotify_add_watch", errno, "Unable to set watch on configuration file parent directory %s", confdir.c_str());
 					exit(1);
 				}
 				else {
 					reload_additional_watches = true;
-					log_msg(LOG_INFO, "Conf dir has been deleted %s\n", confdir.c_str());
+					log_msg(SevInfo, "Conf dir has been deleted %s\n", confdir.c_str());
 				}
 			} else {
-				log_msg(LOG_INFO, "Watching conf dir %s (%d)\n", confdir.c_str(), confdir_wd);
-=======
-				log_err("inotify_add_watch", errno, "Unable to set watch on configuration file parent directory %s", confdir.c_str());
-				exit(1);
-			} else {
-				log_msg(SevInfo, "Watching config dir %s (%d)\n", confdir.c_str(), confdir_wd);
->>>>>>> 96c479dc
+				log_msg(SevInfo, "Watching conf dir %s (%d)\n", confdir.c_str(), confdir_wd);
 			}
 
 			if(reload_additional_watches) {
