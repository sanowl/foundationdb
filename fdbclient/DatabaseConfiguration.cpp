/*
 * DatabaseConfiguration.cpp
 *
 * This source file is part of the FoundationDB open source project
 *
 * Copyright 2013-2018 Apple Inc. and the FoundationDB project authors
 *
 * Licensed under the Apache License, Version 2.0 (the "License");
 * you may not use this file except in compliance with the License.
 * You may obtain a copy of the License at
 *
 *     http://www.apache.org/licenses/LICENSE-2.0
 *
 * Unless required by applicable law or agreed to in writing, software
 * distributed under the License is distributed on an "AS IS" BASIS,
 * WITHOUT WARRANTIES OR CONDITIONS OF ANY KIND, either express or implied.
 * See the License for the specific language governing permissions and
 * limitations under the License.
 */

#include "fdbclient/DatabaseConfiguration.h"
#include "fdbclient/SystemData.h"

DatabaseConfiguration::DatabaseConfiguration()
{
	resetInternal();
}

void DatabaseConfiguration::resetInternal() {
	// does NOT reset rawConfiguration
	initialized = false;
	masterProxyCount = resolverCount = desiredTLogCount = tLogWriteAntiQuorum = tLogReplicationFactor = storageTeamSize = desiredLogRouterCount = -1;
	tLogVersion = TLogVersion::DEFAULT;
	tLogDataStoreType = storageServerStoreType = KeyValueStoreType::END;
	tLogSpillType = TLogSpillType::DEFAULT;
	autoMasterProxyCount = CLIENT_KNOBS->DEFAULT_AUTO_PROXIES;
	autoResolverCount = CLIENT_KNOBS->DEFAULT_AUTO_RESOLVERS;
	autoDesiredTLogCount = CLIENT_KNOBS->DEFAULT_AUTO_LOGS;
	usableRegions = 1;
	regions.clear();
	tLogPolicy = storagePolicy = remoteTLogPolicy = IRepPolicyRef();
	remoteDesiredTLogCount = -1;
	remoteTLogReplicationFactor = repopulateRegionAntiQuorum = 0;
}

void parse( int* i, ValueRef const& v ) {
	// FIXME: Sanity checking
	*i = atoi(v.toString().c_str());
}

void parseReplicationPolicy(IRepPolicyRef* policy, ValueRef const& v) {
	BinaryReader reader(v, IncludeVersion());
	serializeReplicationPolicy(reader, *policy);
}

void parse( std::vector<RegionInfo>* regions, ValueRef const& v ) {
	try {
		StatusObject statusObj = BinaryReader::fromStringRef<StatusObject>(v, IncludeVersion());
		regions->clear();
		if(statusObj["regions"].type() != json_spirit::array_type) {
			return;
		}
		StatusArray regionArray = statusObj["regions"].get_array();
		for (StatusObjectReader dc : regionArray) {
			RegionInfo info;
			json_spirit::mArray datacenters;
			dc.get("datacenters", datacenters);
			int nonSatelliteDatacenters = 0;
			for (StatusObjectReader s : datacenters) {
				std::string idStr;
				if (s.has("satellite") && s.last().get_int() == 1) {
					SatelliteInfo satInfo;
					s.get("id", idStr);
					satInfo.dcId = idStr;
					s.get("priority", satInfo.priority);
					info.satellites.push_back(satInfo);
				} else {
					if (nonSatelliteDatacenters > 0) throw invalid_option();
					nonSatelliteDatacenters++;
					s.get("id", idStr);
					info.dcId = idStr;
					s.get("priority", info.priority);
				}
			}
			std::sort(info.satellites.begin(), info.satellites.end(), SatelliteInfo::sort_by_priority() );
			if (nonSatelliteDatacenters != 1) throw invalid_option();
			dc.tryGet("satellite_logs", info.satelliteDesiredTLogCount);
			std::string satelliteReplication;
			if(dc.tryGet("satellite_redundancy_mode", satelliteReplication)) {
				if(satelliteReplication == "one_satellite_single") {
					info.satelliteTLogReplicationFactor = 1;
					info.satelliteTLogUsableDcs = 1;
					info.satelliteTLogWriteAntiQuorum = 0;
					info.satelliteTLogPolicy = IRepPolicyRef(new PolicyOne());
				} else if(satelliteReplication == "one_satellite_double") {
					info.satelliteTLogReplicationFactor = 2;
					info.satelliteTLogUsableDcs = 1;
					info.satelliteTLogWriteAntiQuorum = 0;
					info.satelliteTLogPolicy = IRepPolicyRef(new PolicyAcross(2, "zoneid", IRepPolicyRef(new PolicyOne())));
				} else if(satelliteReplication == "one_satellite_triple") {
					info.satelliteTLogReplicationFactor = 3;
					info.satelliteTLogUsableDcs = 1;
					info.satelliteTLogWriteAntiQuorum = 0;
					info.satelliteTLogPolicy = IRepPolicyRef(new PolicyAcross(3, "zoneid", IRepPolicyRef(new PolicyOne())));
				} else if(satelliteReplication == "two_satellite_safe") {
					info.satelliteTLogReplicationFactor = 4;
					info.satelliteTLogUsableDcs = 2;
					info.satelliteTLogWriteAntiQuorum = 0;
					info.satelliteTLogPolicy = IRepPolicyRef(new PolicyAcross(2, "dcid", IRepPolicyRef(new PolicyAcross(2, "zoneid", IRepPolicyRef(new PolicyOne())))));
					info.satelliteTLogReplicationFactorFallback = 2;
					info.satelliteTLogUsableDcsFallback = 1;
					info.satelliteTLogWriteAntiQuorumFallback = 0;
					info.satelliteTLogPolicyFallback = IRepPolicyRef(new PolicyAcross(2, "zoneid", IRepPolicyRef(new PolicyOne())));
				} else if(satelliteReplication == "two_satellite_fast") {
					info.satelliteTLogReplicationFactor = 4;
					info.satelliteTLogUsableDcs = 2;
					info.satelliteTLogWriteAntiQuorum = 2;
					info.satelliteTLogPolicy = IRepPolicyRef(new PolicyAcross(2, "dcid", IRepPolicyRef(new PolicyAcross(2, "zoneid", IRepPolicyRef(new PolicyOne())))));
					info.satelliteTLogReplicationFactorFallback = 2;
					info.satelliteTLogUsableDcsFallback = 1;
					info.satelliteTLogWriteAntiQuorumFallback = 0;
					info.satelliteTLogPolicyFallback = IRepPolicyRef(new PolicyAcross(2, "zoneid", IRepPolicyRef(new PolicyOne())));
				} else {
					throw invalid_option();
				}
			}
			dc.tryGet("satellite_log_replicas", info.satelliteTLogReplicationFactor);
			dc.tryGet("satellite_usable_dcs", info.satelliteTLogUsableDcs);
			dc.tryGet("satellite_anti_quorum", info.satelliteTLogWriteAntiQuorum);
			dc.tryGet("satellite_log_replicas_fallback", info.satelliteTLogReplicationFactorFallback);
			dc.tryGet("satellite_usable_dcs_fallback", info.satelliteTLogUsableDcsFallback);
			dc.tryGet("satellite_anti_quorum_fallback", info.satelliteTLogWriteAntiQuorumFallback);
			regions->push_back(info);
		}
		std::sort(regions->begin(), regions->end(), RegionInfo::sort_by_priority() );
	} catch( Error &e ) {
		regions->clear();
		return;
	}
}

void DatabaseConfiguration::setDefaultReplicationPolicy() {
	if(!storagePolicy) {
		storagePolicy = IRepPolicyRef(new PolicyAcross(storageTeamSize, "zoneid", IRepPolicyRef(new PolicyOne())));
	}
	if(!tLogPolicy) {
		tLogPolicy = IRepPolicyRef(new PolicyAcross(tLogReplicationFactor, "zoneid", IRepPolicyRef(new PolicyOne())));
	}
	if(remoteTLogReplicationFactor > 0 && !remoteTLogPolicy) {
		remoteTLogPolicy = IRepPolicyRef(new PolicyAcross(remoteTLogReplicationFactor, "zoneid", IRepPolicyRef(new PolicyOne())));
	}
	for(auto& r : regions) {
		if(r.satelliteTLogReplicationFactor > 0 && !r.satelliteTLogPolicy) {
			r.satelliteTLogPolicy = IRepPolicyRef(new PolicyAcross(r.satelliteTLogReplicationFactor, "zoneid", IRepPolicyRef(new PolicyOne())));
		}
		if(r.satelliteTLogReplicationFactorFallback > 0 && !r.satelliteTLogPolicyFallback) {
			r.satelliteTLogPolicyFallback = IRepPolicyRef(new PolicyAcross(r.satelliteTLogReplicationFactorFallback, "zoneid", IRepPolicyRef(new PolicyOne())));
		}
	}
}

bool DatabaseConfiguration::isValid() const {
	if( !(initialized &&
		tLogWriteAntiQuorum >= 0 &&
		tLogWriteAntiQuorum <= tLogReplicationFactor/2 &&
		tLogReplicationFactor >= 1 &&
		storageTeamSize >= 1 &&
		getDesiredProxies() >= 1 &&
		getDesiredLogs() >= 1 &&
		getDesiredResolvers() >= 1 &&
		tLogVersion != TLogVersion::UNSET &&
		tLogVersion >= TLogVersion::MIN_RECRUITABLE &&
		tLogVersion <= TLogVersion::MAX_SUPPORTED &&
		tLogDataStoreType != KeyValueStoreType::END &&
		tLogSpillType != TLogSpillType::UNSET &&
		!(tLogSpillType == TLogSpillType::REFERENCE && tLogVersion < TLogVersion::V3) &&
		storageServerStoreType != KeyValueStoreType::END &&
		autoMasterProxyCount >= 1 &&
		autoResolverCount >= 1 &&
		autoDesiredTLogCount >= 1 &&
		storagePolicy &&
		tLogPolicy &&
		getDesiredRemoteLogs() >= 1 &&
		remoteTLogReplicationFactor >= 0 &&
		repopulateRegionAntiQuorum >= 0 &&
		repopulateRegionAntiQuorum <= 1 &&
		usableRegions >= 1 &&
		usableRegions <= 2 &&
		regions.size() <= 2 &&
		( usableRegions == 1 || regions.size() == 2 ) &&
		( regions.size() == 0 || regions[0].priority >= 0 ) &&
		( regions.size() == 0 || tLogPolicy->info() != "dcid^2 x zoneid^2 x 1") ) ) { //We cannot specify regions with three_datacenter replication
		return false;
	}

	std::set<Key> dcIds;
	dcIds.insert(Key());
	for(auto& r : regions) {
		if( !(!dcIds.count(r.dcId) &&
			r.satelliteTLogReplicationFactor >= 0 &&
			r.satelliteTLogWriteAntiQuorum >= 0 &&
			r.satelliteTLogUsableDcs >= 1 &&
			( r.satelliteTLogReplicationFactor == 0 || ( r.satelliteTLogPolicy && r.satellites.size() ) ) &&
			( r.satelliteTLogUsableDcsFallback == 0 || ( r.satelliteTLogReplicationFactor > 0 && r.satelliteTLogReplicationFactorFallback > 0 ) ) ) ) {
			return false;
		}
		dcIds.insert(r.dcId);
		for(auto& s : r.satellites) {
			if(dcIds.count(s.dcId)) {
				return false;
			}
			dcIds.insert(s.dcId);
		}
	}

	return true;
}

StatusObject DatabaseConfiguration::toJSON(bool noPolicies) const {
	StatusObject result;

	if( initialized ) {
		std::string tlogInfo = tLogPolicy->info();
		std::string storageInfo = storagePolicy->info();
		bool customRedundancy = false;
		if( tLogWriteAntiQuorum == 0 ) {
			if( tLogReplicationFactor == 1 && storageTeamSize == 1 ) {
				result["redundancy_mode"] = "single";
			} else if( tLogReplicationFactor == 2 && storageTeamSize == 2 ) {
				result["redundancy_mode"] = "double";
			} else if( tLogReplicationFactor == 4 && storageTeamSize == 6 && tlogInfo == "dcid^2 x zoneid^2 x 1" && storageInfo == "dcid^3 x zoneid^2 x 1" ) {
				result["redundancy_mode"] = "three_datacenter";
			} else if( tLogReplicationFactor == 4 && storageTeamSize == 4 && tlogInfo == "dcid^2 x zoneid^2 x 1" && storageInfo == "dcid^2 x zoneid^2 x 1" ) {
				result["redundancy_mode"] = "three_datacenter_fallback";
			} else if( tLogReplicationFactor == 3 && storageTeamSize == 3 ) {
				result["redundancy_mode"] = "triple";
			} else if( tLogReplicationFactor == 4 && storageTeamSize == 3 && tlogInfo == "data_hall^2 x zoneid^2 x 1" && storageInfo == "data_hall^3 x 1" ) {
				result["redundancy_mode"] = "three_data_hall";
			} else {
				customRedundancy = true;
			}
		} else {
			customRedundancy = true;
		}

		if(customRedundancy) {
			result["storage_replicas"] = storageTeamSize;
			result["log_replicas"] = tLogReplicationFactor;
			result["log_anti_quorum"] = tLogWriteAntiQuorum;
			if(!noPolicies) result["storage_replication_policy"] = storagePolicy->info();
			if(!noPolicies)  result["log_replication_policy"] = tLogPolicy->info();
		}

		if ( tLogVersion > TLogVersion::DEFAULT ) {
			result["log_version"] = (int)tLogVersion;
		}

		if( tLogDataStoreType == KeyValueStoreType::SSD_BTREE_V1 && storageServerStoreType == KeyValueStoreType::SSD_BTREE_V1) {
			result["storage_engine"] = "ssd-1";
		} else if (tLogDataStoreType == KeyValueStoreType::SSD_BTREE_V2 && storageServerStoreType == KeyValueStoreType::SSD_BTREE_V2) {
			result["storage_engine"] = "ssd-2";
		} else if( tLogDataStoreType == KeyValueStoreType::SSD_BTREE_V2 && storageServerStoreType == KeyValueStoreType::SSD_REDWOOD_V1 ) {
			result["storage_engine"] = "ssd-redwood-experimental";
		} else if( tLogDataStoreType == KeyValueStoreType::MEMORY && storageServerStoreType == KeyValueStoreType::MEMORY ) {
			result["storage_engine"] = "memory";
		} else {
			result["storage_engine"] = "custom";
		}

		result["log_spill"] = (int)tLogSpillType;

		if( remoteTLogReplicationFactor == 1 ) {
			result["remote_redundancy_mode"] = "remote_single";
		} else if( remoteTLogReplicationFactor == 2 ) {
			result["remote_redundancy_mode"] = "remote_double";
		} else if( remoteTLogReplicationFactor == 3 ) {
			result["remote_redundancy_mode"] = "remote_triple";
		} else if( remoteTLogReplicationFactor > 3 ) {
			result["remote_log_replicas"] = remoteTLogReplicationFactor;
			if(noPolicies && remoteTLogPolicy) result["remote_log_policy"] = remoteTLogPolicy->info();
		}
		result["usable_regions"] = usableRegions;

		if(regions.size()) {
			result["regions"] = getRegionJSON();
		}

		if( desiredTLogCount != -1 ) {
			result["logs"] = desiredTLogCount;
		}
		if( masterProxyCount != -1 ) {
			result["proxies"] = masterProxyCount;
		}
		if( resolverCount != -1 ) {
			result["resolvers"] = resolverCount;
		}
		if( desiredLogRouterCount != -1 ) {
			result["log_routers"] = desiredLogRouterCount;
		}
		if( remoteDesiredTLogCount != -1 ) {
			result["remote_logs"] = remoteDesiredTLogCount;
		}
		if( repopulateRegionAntiQuorum != 0 ) {
			result["repopulate_anti_quorum"] = repopulateRegionAntiQuorum;
		}
		if( autoMasterProxyCount != CLIENT_KNOBS->DEFAULT_AUTO_PROXIES ) {
			result["auto_proxies"] = autoMasterProxyCount;
		}
		if (autoResolverCount != CLIENT_KNOBS->DEFAULT_AUTO_RESOLVERS) {
			result["auto_resolvers"] = autoResolverCount;
		}
		if (autoDesiredTLogCount != CLIENT_KNOBS->DEFAULT_AUTO_LOGS) {
			result["auto_logs"] = autoDesiredTLogCount;
		}
	}

	return result;
}

StatusArray DatabaseConfiguration::getRegionJSON() const {
	StatusArray regionArr;
	for(auto& r : regions) {
		StatusObject regionObj;
		StatusArray dcArr;
		StatusObject dcObj;
		dcObj["id"] = r.dcId.toString();
		dcObj["priority"] = r.priority;
		dcArr.push_back(dcObj);

		if(r.satelliteTLogReplicationFactor == 1 && r.satelliteTLogUsableDcs == 1 && r.satelliteTLogWriteAntiQuorum == 0 && r.satelliteTLogUsableDcsFallback == 0) {
			regionObj["satellite_redundancy_mode"] = "one_satellite_single";
		} else if(r.satelliteTLogReplicationFactor == 2 && r.satelliteTLogUsableDcs == 1 && r.satelliteTLogWriteAntiQuorum == 0 && r.satelliteTLogUsableDcsFallback == 0) {
			regionObj["satellite_redundancy_mode"] = "one_satellite_double";
		} else if(r.satelliteTLogReplicationFactor == 3 && r.satelliteTLogUsableDcs == 1 && r.satelliteTLogWriteAntiQuorum == 0 && r.satelliteTLogUsableDcsFallback == 0) {
			regionObj["satellite_redundancy_mode"] = "one_satellite_triple";
		} else if(r.satelliteTLogReplicationFactor == 4 && r.satelliteTLogUsableDcs == 2 && r.satelliteTLogWriteAntiQuorum == 0 && r.satelliteTLogUsableDcsFallback == 1 && r.satelliteTLogReplicationFactorFallback == 2 && r.satelliteTLogWriteAntiQuorumFallback == 0) {
			regionObj["satellite_redundancy_mode"] = "two_satellite_safe";
		} else if(r.satelliteTLogReplicationFactor == 4 && r.satelliteTLogUsableDcs == 2 && r.satelliteTLogWriteAntiQuorum == 2 && r.satelliteTLogUsableDcsFallback == 1 && r.satelliteTLogReplicationFactorFallback == 2 && r.satelliteTLogWriteAntiQuorumFallback == 0) {
			regionObj["satellite_redundancy_mode"] = "two_satellite_fast";
		} else if(r.satelliteTLogReplicationFactor != 0) {
			regionObj["satellite_log_replicas"] = r.satelliteTLogReplicationFactor;
			regionObj["satellite_usable_dcs"] = r.satelliteTLogUsableDcs;
			regionObj["satellite_anti_quorum"] = r.satelliteTLogWriteAntiQuorum;
			if(r.satelliteTLogPolicy) regionObj["satellite_log_policy"] = r.satelliteTLogPolicy->info();
			regionObj["satellite_log_replicas_fallback"] = r.satelliteTLogReplicationFactorFallback;
			regionObj["satellite_usable_dcs_fallback"] = r.satelliteTLogUsableDcsFallback;
			regionObj["satellite_anti_quorum_fallback"] = r.satelliteTLogWriteAntiQuorumFallback;
			if(r.satelliteTLogPolicyFallback) regionObj["satellite_log_policy_fallback"] = r.satelliteTLogPolicyFallback->info();
		}

		if( r.satelliteDesiredTLogCount != -1 ) {
			regionObj["satellite_logs"] = r.satelliteDesiredTLogCount;
		}

		if(r.satellites.size()) {
			for(auto& s : r.satellites) {
				StatusObject satObj;
				satObj["id"] = s.dcId.toString();
				satObj["priority"] = s.priority;
				satObj["satellite"] = 1;

				dcArr.push_back(satObj);
			}
		}

		regionObj["datacenters"] = dcArr;
		regionArr.push_back(regionObj);
	}
	return regionArr;
}

std::string DatabaseConfiguration::toString() const {
	return json_spirit::write_string(json_spirit::mValue(toJSON()), json_spirit::Output_options::none);
}

bool DatabaseConfiguration::setInternal(KeyRef key, ValueRef value) {
	KeyRef ck = key.removePrefix( configKeysPrefix );
	int type;

	if (ck == LiteralStringRef("initialized")) initialized = true;
	else if (ck == LiteralStringRef("proxies")) parse(&masterProxyCount, value);
	else if (ck == LiteralStringRef("resolvers")) parse(&resolverCount, value);
	else if (ck == LiteralStringRef("logs")) parse(&desiredTLogCount, value);
<<<<<<< HEAD
	else if (ck == LiteralStringRef("log_replicas")) {
		parse(&tLogReplicationFactor, value);
		tLogWriteAntiQuorum = std::min(tLogWriteAntiQuorum, tLogReplicationFactor/2);
	} else if (ck == LiteralStringRef("log_anti_quorum")) {
		parse(&tLogWriteAntiQuorum, value);
		if(tLogReplicationFactor > 0) {
			tLogWriteAntiQuorum = std::min(tLogWriteAntiQuorum, tLogReplicationFactor/2);
		}
	} else if (ck == LiteralStringRef("storage_replicas")) parse(&storageTeamSize, value);
=======
	else if (ck == LiteralStringRef("log_replicas")) parse(&tLogReplicationFactor, value);
	else if (ck == LiteralStringRef("log_anti_quorum")) parse(&tLogWriteAntiQuorum, value);
	else if (ck == LiteralStringRef("storage_replicas")) parse(&storageTeamSize, value);
	else if (ck == LiteralStringRef("log_version")) {
		parse((&type), value);
		type = std::max((int)TLogVersion::MIN_RECRUITABLE, type);
		type = std::min((int)TLogVersion::MAX_SUPPORTED, type);
		tLogVersion = (TLogVersion::Version)type;
	}
>>>>>>> 51e6b1dd
	else if (ck == LiteralStringRef("log_engine")) { parse((&type), value); tLogDataStoreType = (KeyValueStoreType::StoreType)type; 
		// TODO:  Remove this once Redwood works as a log engine
		if(tLogDataStoreType == KeyValueStoreType::SSD_REDWOOD_V1)
			tLogDataStoreType = KeyValueStoreType::SSD_BTREE_V2;
	}
	else if (ck == LiteralStringRef("log_spill")) { parse((&type), value); tLogSpillType = (TLogSpillType::SpillType)type; }
	else if (ck == LiteralStringRef("storage_engine")) { parse((&type), value); storageServerStoreType = (KeyValueStoreType::StoreType)type; }
	else if (ck == LiteralStringRef("auto_proxies")) parse(&autoMasterProxyCount, value);
	else if (ck == LiteralStringRef("auto_resolvers")) parse(&autoResolverCount, value);
	else if (ck == LiteralStringRef("auto_logs")) parse(&autoDesiredTLogCount, value);
	else if (ck == LiteralStringRef("storage_replication_policy")) parseReplicationPolicy(&storagePolicy, value);
	else if (ck == LiteralStringRef("log_replication_policy")) parseReplicationPolicy(&tLogPolicy, value);
	else if (ck == LiteralStringRef("log_routers")) parse(&desiredLogRouterCount, value);
	else if (ck == LiteralStringRef("remote_logs")) parse(&remoteDesiredTLogCount, value);
	else if (ck == LiteralStringRef("remote_log_replicas")) parse(&remoteTLogReplicationFactor, value);
	else if (ck == LiteralStringRef("remote_log_policy")) parseReplicationPolicy(&remoteTLogPolicy, value);
	else if (ck == LiteralStringRef("usable_regions")) parse(&usableRegions, value);
	else if (ck == LiteralStringRef("repopulate_anti_quorum")) parse(&repopulateRegionAntiQuorum, value);
	else if (ck == LiteralStringRef("regions")) parse(&regions, value);
	else return false;
	return true;  // All of the above options currently require recovery to take effect
}

inline static KeyValueRef * lower_bound( VectorRef<KeyValueRef> & config, KeyRef const& key ) {
	return std::lower_bound( config.begin(), config.end(), KeyValueRef(key, ValueRef()), KeyValueRef::OrderByKey() );
}
inline static KeyValueRef const* lower_bound( VectorRef<KeyValueRef> const& config, KeyRef const& key ) {
	return lower_bound( const_cast<VectorRef<KeyValueRef> &>(config), key );
}

void DatabaseConfiguration::applyMutation( MutationRef m ) {
	if( m.type == MutationRef::SetValue && m.param1.startsWith(configKeysPrefix) ) {
		set(m.param1, m.param2);
	} else if( m.type == MutationRef::ClearRange ) {
		KeyRangeRef range(m.param1, m.param2);
		if( range.intersects( configKeys ) ) {
			clear(range & configKeys);
		}
	}
}

bool DatabaseConfiguration::set(KeyRef key, ValueRef value) {
	makeConfigurationMutable();
	mutableConfiguration.get()[ key.toString() ] = value.toString();
	return setInternal(key,value);
}

bool DatabaseConfiguration::clear( KeyRangeRef keys ) {
	makeConfigurationMutable();
	auto& mc = mutableConfiguration.get();
	mc.erase( mc.lower_bound( keys.begin.toString() ), mc.lower_bound( keys.end.toString() ) );

	// FIXME: More efficient
	bool wasValid = isValid();
	resetInternal();
	for(auto c = mc.begin(); c != mc.end(); ++c)
		setInternal(c->first, c->second);
	return wasValid && !isValid();
}

Optional<ValueRef> DatabaseConfiguration::get( KeyRef key ) const {
	if (mutableConfiguration.present()) {
		auto i = mutableConfiguration.get().find(key.toString());
		if (i == mutableConfiguration.get().end()) return Optional<ValueRef>();
		return ValueRef(i->second);
	} else {
		auto i = lower_bound(rawConfiguration, key);
		if (i == rawConfiguration.end() || i->key != key) return Optional<ValueRef>();
		return i->value;
	}
}

bool DatabaseConfiguration::isExcludedServer( NetworkAddress a ) const {
	return get( encodeExcludedServersKey( AddressExclusion(a.ip, a.port) ) ).present() ||
		get( encodeExcludedServersKey( AddressExclusion(a.ip) ) ).present();
}
std::set<AddressExclusion> DatabaseConfiguration::getExcludedServers() const {
	const_cast<DatabaseConfiguration*>(this)->makeConfigurationImmutable();
	std::set<AddressExclusion> addrs;
	for( auto i = lower_bound(rawConfiguration, excludedServersKeys.begin); i != rawConfiguration.end() && i->key < excludedServersKeys.end; ++i ) {
		AddressExclusion a = decodeExcludedServersKey( i->key );
		if (a.isValid()) addrs.insert(a);
	}
	return addrs;
}

void DatabaseConfiguration::makeConfigurationMutable() {
	if (mutableConfiguration.present()) return;
	mutableConfiguration = std::map<std::string,std::string>();
	auto& mc = mutableConfiguration.get();
	for(auto r = rawConfiguration.begin(); r != rawConfiguration.end(); ++r)
		mc[ r->key.toString() ] = r->value.toString();
	rawConfiguration = Standalone<VectorRef<KeyValueRef>>();
}

void DatabaseConfiguration::makeConfigurationImmutable() {
	if (!mutableConfiguration.present()) return;
	auto & mc = mutableConfiguration.get();
	rawConfiguration = Standalone<VectorRef<KeyValueRef>>();
	rawConfiguration.resize( rawConfiguration.arena(), mc.size() );
	int i = 0;
	for(auto r = mc.begin(); r != mc.end(); ++r)
		rawConfiguration[i++] = KeyValueRef( rawConfiguration.arena(), KeyValueRef( r->first, r->second ) );
	mutableConfiguration = Optional<std::map<std::string,std::string>>();
}<|MERGE_RESOLUTION|>--- conflicted
+++ resolved
@@ -381,19 +381,16 @@
 	else if (ck == LiteralStringRef("proxies")) parse(&masterProxyCount, value);
 	else if (ck == LiteralStringRef("resolvers")) parse(&resolverCount, value);
 	else if (ck == LiteralStringRef("logs")) parse(&desiredTLogCount, value);
-<<<<<<< HEAD
 	else if (ck == LiteralStringRef("log_replicas")) {
 		parse(&tLogReplicationFactor, value);
 		tLogWriteAntiQuorum = std::min(tLogWriteAntiQuorum, tLogReplicationFactor/2);
-	} else if (ck == LiteralStringRef("log_anti_quorum")) {
+	}
+	else if (ck == LiteralStringRef("log_anti_quorum")) {
 		parse(&tLogWriteAntiQuorum, value);
 		if(tLogReplicationFactor > 0) {
 			tLogWriteAntiQuorum = std::min(tLogWriteAntiQuorum, tLogReplicationFactor/2);
 		}
-	} else if (ck == LiteralStringRef("storage_replicas")) parse(&storageTeamSize, value);
-=======
-	else if (ck == LiteralStringRef("log_replicas")) parse(&tLogReplicationFactor, value);
-	else if (ck == LiteralStringRef("log_anti_quorum")) parse(&tLogWriteAntiQuorum, value);
+	}
 	else if (ck == LiteralStringRef("storage_replicas")) parse(&storageTeamSize, value);
 	else if (ck == LiteralStringRef("log_version")) {
 		parse((&type), value);
@@ -401,7 +398,6 @@
 		type = std::min((int)TLogVersion::MAX_SUPPORTED, type);
 		tLogVersion = (TLogVersion::Version)type;
 	}
->>>>>>> 51e6b1dd
 	else if (ck == LiteralStringRef("log_engine")) { parse((&type), value); tLogDataStoreType = (KeyValueStoreType::StoreType)type; 
 		// TODO:  Remove this once Redwood works as a log engine
 		if(tLogDataStoreType == KeyValueStoreType::SSD_REDWOOD_V1)
